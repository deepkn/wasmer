--- conflicted
+++ resolved
@@ -315,14 +315,10 @@
 
     /// Reads this `WasmSlice` into a `slice`.
     #[inline]
-<<<<<<< HEAD
-    pub fn read_to_slice(self, buf: &mut [MaybeUninit<u8>]) -> Result<usize, MemoryAccessError> {
-=======
-    pub fn copy_to_slice<'b>(
+    pub fn read_to_slice<'b>(
         self,
         buf: &'b mut [MaybeUninit<u8>],
     ) -> Result<usize, MemoryAccessError> {
->>>>>>> 81bae8f9
         let len = self.len.try_into().expect("WasmSlice length overflow");
         self.buffer.read_uninit(self.offset, buf)?;
         Ok(len)
