//! The WebAssembly possible errors
use crate::{ExternType, Pages};
use std::io;
use thiserror::Error;

/// The Serialize error can occur when serializing a
/// compiled Module into a binary.
#[derive(Error, Debug)]
pub enum SerializeError {
    /// An IO error
    #[error(transparent)]
    Io(#[from] io::Error),
    /// A generic serialization error
    #[error("{0}")]
    Generic(String),
}

/// The Deserialize error can occur when loading a
/// compiled Module from a binary.
#[derive(Error, Debug)]
pub enum DeserializeError {
    /// An IO error
    #[error(transparent)]
    Io(#[from] io::Error),
    /// A generic deserialization error
    #[error("{0}")]
    Generic(String),
    /// Incompatible serialized binary
    #[error("incompatible binary: {0}")]
    Incompatible(String),
    /// The provided binary is corrupted
    #[error("corrupted binary: {0}")]
    CorruptedBinary(String),
    /// The binary was valid, but we got an error when
    /// trying to allocate the required resources.
    #[error(transparent)]
    Compiler(#[from] CompileError),
    /// Input artifact bytes have an invalid length
    #[error("invalid input bytes: expected {expected} bytes, got {got}")]
    InvalidByteLength {
        /// How many bytes were expected
        expected: usize,
        /// How many bytes the artifact contained
        got: usize,
    },
}

/// Error type describing things that can go wrong when operating on Wasm Memories.
<<<<<<< HEAD
#[derive(Error, Debug, Clone, Eq, PartialEq, Hash)]
=======
#[derive(Error, Debug, Clone, PartialEq, Eq, Hash)]
>>>>>>> 43b6e0c2
pub enum MemoryError {
    /// Low level error with mmap.
    #[error("Error when allocating memory: {0}")]
    Region(String),
    /// The operation would cause the size of the memory to exceed the maximum or would cause
    /// an overflow leading to unindexable memory.
    #[error("The memory could not grow: current size {} pages, requested increase: {} pages", current.0, attempted_delta.0)]
    CouldNotGrow {
        /// The current size in pages.
        current: Pages,
        /// The attempted amount to grow by in pages.
        attempted_delta: Pages,
    },
    /// The operation would cause the size of the memory size exceed the maximum.
    #[error("The memory is invalid because {}", reason)]
    InvalidMemory {
        /// The reason why the provided memory is invalid.
        reason: String,
    },
    /// Caller asked for more minimum memory than we can give them.
    #[error("The minimum requested ({} pages) memory is greater than the maximum allowed memory ({} pages)", min_requested.0, max_allowed.0)]
    MinimumMemoryTooLarge {
        /// The number of pages requested as the minimum amount of memory.
        min_requested: Pages,
        /// The maximum amount of memory we can allocate.
        max_allowed: Pages,
    },
    /// Caller asked for a maximum memory greater than we can give them.
    #[error("The maximum requested memory ({} pages) is greater than the maximum allowed memory ({} pages)", max_requested.0, max_allowed.0)]
    MaximumMemoryTooLarge {
        /// The number of pages requested as the maximum amount of memory.
        max_requested: Pages,
        /// The number of pages requested as the maximum amount of memory.
        max_allowed: Pages,
    },
    /// A user defined error value, used for error cases not listed above.
    #[error("A user-defined error occurred: {0}")]
    Generic(String),
}

/// An ImportError.
///
/// Note: this error is not standard to WebAssembly, but it's
/// useful to determine the import issue on the API side.
#[derive(Error, Debug)]
pub enum ImportError {
    /// Incompatible Import Type.
    /// This error occurs when the import types mismatch.
    #[error("incompatible import type. Expected {0:?} but received {1:?}")]
    IncompatibleType(ExternType, ExternType),

    /// Unknown Import.
    /// This error occurs when an import was expected but not provided.
    #[error("unknown import. Expected {0:?}")]
    UnknownImport(ExternType),

    /// Memory Error
    #[error("memory error. {0}")]
    MemoryError(String),
}

/// An error while preinstantiating a module.
///
#[derive(Error, Debug)]
pub enum PreInstantiationError {
    /// The module was compiled with a CPU feature that is not available on
    /// the current host.
    #[error("module compiled with CPU feature that is missing from host")]
    CpuFeature(String),
}

use crate::lib::std::string::String;

// Compilation Errors
//
// If `std` feature is enable, we can't use `thiserror` until
// https://github.com/dtolnay/thiserror/pull/64 is merged.

/// The WebAssembly.CompileError object indicates an error during
/// WebAssembly decoding or validation.
///
/// This is based on the [Wasm Compile Error][compile-error] API.
///
/// [compiler-error]: https://developer.mozilla.org/en-US/docs/Web/JavaScript/Reference/Global_Objects/WebAssembly/CompileError
#[derive(Debug)]
#[cfg_attr(feature = "std", derive(Error))]
pub enum CompileError {
    /// A Wasm translation error occured.
    #[cfg_attr(feature = "std", error("WebAssembly translation error: {0}"))]
    Wasm(WasmError),

    /// A compilation error occured.
    #[cfg_attr(feature = "std", error("Compilation error: {0}"))]
    Codegen(String),

    /// The module did not pass validation.
    #[cfg_attr(feature = "std", error("Validation error: {0}"))]
    Validate(String),

    /// The compiler doesn't support a Wasm feature
    #[cfg_attr(feature = "std", error("Feature {0} is not yet supported"))]
    UnsupportedFeature(String),

    /// The compiler cannot compile for the given target.
    /// This can refer to the OS, the chipset or any other aspect of the target system.
    #[cfg_attr(feature = "std", error("The target {0} is not yet supported (see https://docs.wasmer.io/ecosystem/wasmer/wasmer-features)"))]
    UnsupportedTarget(String),

    /// Insufficient resources available for execution.
    #[cfg_attr(feature = "std", error("Insufficient resources: {0}"))]
    Resource(String),
}

impl From<WasmError> for CompileError {
    fn from(original: WasmError) -> Self {
        Self::Wasm(original)
    }
}

/// A error in the middleware.
#[derive(Debug)]
#[cfg_attr(feature = "std", derive(Error))]
#[cfg_attr(feature = "std", error("Error in middleware {name}: {message}"))]
pub struct MiddlewareError {
    /// The name of the middleware where the error was created
    pub name: String,
    /// The error message
    pub message: String,
}

impl MiddlewareError {
    /// Create a new `MiddlewareError`
    pub fn new<A: Into<String>, B: Into<String>>(name: A, message: B) -> Self {
        Self {
            name: name.into(),
            message: message.into(),
        }
    }
}

/// A WebAssembly translation error.
///
/// When a WebAssembly function can't be translated, one of these error codes will be returned
/// to describe the failure.
#[derive(Debug)]
#[cfg_attr(feature = "std", derive(Error))]
pub enum WasmError {
    /// The input WebAssembly code is invalid.
    ///
    /// This error code is used by a WebAssembly translator when it encounters invalid WebAssembly
    /// code. This should never happen for validated WebAssembly code.
    #[cfg_attr(
        feature = "std",
        error("Invalid input WebAssembly code at offset {offset}: {message}")
    )]
    InvalidWebAssembly {
        /// A string describing the validation error.
        message: String,
        /// The bytecode offset where the error occurred.
        offset: usize,
    },

    /// A feature used by the WebAssembly code is not supported by the embedding environment.
    ///
    /// Embedding environments may have their own limitations and feature restrictions.
    #[cfg_attr(feature = "std", error("Unsupported feature: {0}"))]
    Unsupported(String),

    /// An implementation limit was exceeded.
    #[cfg_attr(feature = "std", error("Implementation limit exceeded"))]
    ImplLimitExceeded,

    /// An error from the middleware error.
    #[cfg_attr(feature = "std", error("{0}"))]
    Middleware(MiddlewareError),

    /// A generic error.
    #[cfg_attr(feature = "std", error("{0}"))]
    Generic(String),
}

impl From<MiddlewareError> for WasmError {
    fn from(original: MiddlewareError) -> Self {
        Self::Middleware(original)
    }
}

/// The error that can happen while parsing a `str`
/// to retrieve a [`CpuFeature`](crate::target::CpuFeature).
#[derive(Debug)]
#[cfg_attr(feature = "std", derive(Error))]
pub enum ParseCpuFeatureError {
    /// The provided string feature doesn't exist
    #[cfg_attr(feature = "std", error("CpuFeature {0} not recognized"))]
    Missing(String),
}

/// A convenient alias for a `Result` that uses `WasmError` as the error type.
pub type WasmResult<T> = Result<T, WasmError>;

#[cfg(test)]
mod tests {
    use super::*;

    #[test]
    fn middleware_error_can_be_created() {
        let msg = String::from("Something went wrong");
        let error = MiddlewareError::new("manipulator3000", msg);
        assert_eq!(error.name, "manipulator3000");
        assert_eq!(error.message, "Something went wrong");
    }

    #[test]
    fn middleware_error_be_converted_to_wasm_error() {
        let error = WasmError::from(MiddlewareError::new("manipulator3000", "foo"));
        match error {
            WasmError::Middleware(MiddlewareError { name, message }) => {
                assert_eq!(name, "manipulator3000");
                assert_eq!(message, "foo");
            }
            err => panic!("Unexpected error: {:?}", err),
        }
    }
}<|MERGE_RESOLUTION|>--- conflicted
+++ resolved
@@ -46,11 +46,7 @@
 }
 
 /// Error type describing things that can go wrong when operating on Wasm Memories.
-<<<<<<< HEAD
-#[derive(Error, Debug, Clone, Eq, PartialEq, Hash)]
-=======
 #[derive(Error, Debug, Clone, PartialEq, Eq, Hash)]
->>>>>>> 43b6e0c2
 pub enum MemoryError {
     /// Low level error with mmap.
     #[error("Error when allocating memory: {0}")]
