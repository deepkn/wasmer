# Compilers
singlepass spec::simd # Singlepass doesn't support yet SIMD (no one asked for this feature)

# Traps
## Traps. Tracing doesn't work properly in Singlepass
## Unwinding is not properly implemented in Singlepass
# Needs investigation
singlepass+aarch64+macos traps::test_trap_trace
cranelift+aarch64    traps::test_trap_trace
singlepass+aarch64+macos traps::test_trap_stack_overflow # Need to investigate
cranelift+aarch64    traps::test_trap_stack_overflow # Need to investigate
singlepass+aarch64+macos traps::trap_display_pretty
llvm       traps::trap_display_pretty
cranelift+aarch64    traps::trap_display_pretty
singlepass+aarch64+macos traps::trap_display_multi_module
llvm       traps::trap_display_multi_module
cranelift+aarch64    traps::trap_display_multi_module
singlepass traps::call_signature_mismatch   # Need to investigate, get foo (a[0]:0x33) instead of 0x30 for inderect call
llvm       traps::call_signature_mismatch
macos+aarch64    traps::call_signature_mismatch
singlepass+aarch64+macos traps::start_trap_pretty
llvm       traps::start_trap_pretty
cranelift+aarch64    traps::start_trap_pretty

<<<<<<< HEAD
=======
singlepass multi_value_imports::dynamic # Singlepass doesn't support multivalue

>>>>>>> 02b6989c
# Also neither LLVM nor Cranelift currently implement stack probing on AArch64.
# https://github.com/wasmerio/wasmer/issues/2808
cranelift+aarch64 spec::skip_stack_guard_page
llvm+aarch64      spec::skip_stack_guard_page

# Windows doesn't overcommit and fails to allocate 4GB of memory
windows wasmer::max_size_of_memory

# Some AARCH64 CPU have issue with segfault writin 64bits on border page, where the 1 32bits might be written.
aarch64+linux spec::align
aarch64+linux spec::memory_trap

# Frontends

## WASI

### These tests don't pass due to race conditions in the new way we run tests.
### It's not built to be run in parallel with itself, so we disable it for now.

wasitests::snapshot1::host_fs::writing
wasitests::unstable::host_fs::writing
wasitests::snapshot1::mem_fs::writing
wasitests::unstable::mem_fs::writing

### due to hard-coded direct calls into WASI for wasi unstable

wasitests::snapshot1::host_fs::fd_read
wasitests::snapshot1::host_fs::poll_oneoff
wasitests::snapshot1::host_fs::fd_pread
wasitests::snapshot1::host_fs::fd_close
wasitests::snapshot1::host_fs::fd_allocate
wasitests::snapshot1::host_fs::close_preopen_fd
wasitests::snapshot1::host_fs::envvar
wasitests::snapshot1::mem_fs::fd_read
wasitests::snapshot1::mem_fs::poll_oneoff
wasitests::snapshot1::mem_fs::fd_pread
wasitests::snapshot1::mem_fs::fd_close
wasitests::snapshot1::mem_fs::fd_allocate
wasitests::snapshot1::mem_fs::close_preopen_fd
wasitests::snapshot1::mem_fs::envvar

### TODO: resolve the disabled tests below. These are newly disabled tests from the migration:

### due to git clone not preserving symlinks:
wasitests::snapshot1::host_fs::readlink
wasitests::unstable::host_fs::readlink
wasitests::snapshot1::mem_fs::readlink
wasitests::unstable::mem_fs::readlink

### failing due to `remove_dir_all`. this test is also bad for parallelism
wasitests::snapshot1::host_fs::create_dir
wasitests::unstable::host_fs::create_dir
wasitests::snapshot1::mem_fs::create_dir
wasitests::unstable::mem_fs::create_dir

### failing because it closes `stdout` which breaks our testing system
wasitests::unstable::host_fs::fd_close
wasitests::unstable::mem_fs::fd_close

### failing because we're operating on stdout which is now overridden.
### TODO: check WasiFile implementation
### Alterative: split test into 2 parts, one printing to stderr, the other printing to stdout to test the real versions
wasitests::unstable::host_fs::poll_oneoff
wasitests::unstable::mem_fs::poll_oneoff

### randomly failed, mainly on windows but also on macos, due to a race condition when concurently testing multiple compiler / engines
wasitests::snapshot1::host_fs::fd_rename_path

# This tests are disabled for now
wasitests::unstable::host_fs::unix_open_special_files
wasitests::snapshot1::host_fs::unix_open_special_files
wasitests::unstable::mem_fs::unix_open_special_files
wasitests::snapshot1::mem_fs::unix_open_special_files<|MERGE_RESOLUTION|>--- conflicted
+++ resolved
@@ -22,11 +22,6 @@
 llvm       traps::start_trap_pretty
 cranelift+aarch64    traps::start_trap_pretty
 
-<<<<<<< HEAD
-=======
-singlepass multi_value_imports::dynamic # Singlepass doesn't support multivalue
-
->>>>>>> 02b6989c
 # Also neither LLVM nor Cranelift currently implement stack probing on AArch64.
 # https://github.com/wasmerio/wasmer/issues/2808
 cranelift+aarch64 spec::skip_stack_guard_page
