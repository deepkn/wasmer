# Changelog

*The format is based on [Keep a Changelog].*

[Keep a Changelog]: http://keepachangelog.com/en/1.0.0/

Looking for changes that affect our C API? See the [C API Changelog](lib/c-api/CHANGELOG.md).

<<<<<<< HEAD
## **Unreleased**

## Added

- Preliminary FreeBSD support
=======
## **Unreleased**

## Fixed
 - [#3369](https://github.com/wasmerio/wasmer/pull/3369) Fix installing wasmer via cargo-binstall
>>>>>>> 7ece3e35


## 3.0.1 - 23/11/2022

## Added


## Changed

  - [#3344](https://github.com/wasmerio/wasmer/pull/3344) Revert #3145
  - [#3341](https://github.com/wasmerio/wasmer/pull/3341) Update CHANGELOG.md

## Fixed

  - [#3342](https://github.com/wasmerio/wasmer/pull/3342) Fixes for 3.0.0 release



## 3.0.0 - 20/11/2022

## Added

  - [#3338](https://github.com/wasmerio/wasmer/3338) Re-add codecov to get coverage reports
  - [#3337](https://github.com/wasmerio/wasmer/3337) Add automation script to automate deploying releases on GitHub

## Changed


## Fixed

  - [#3339](https://github.com/wasmerio/wasmer/3339) Fixes for wasmer login / wasmer add

## 3.0.0-rc.4 - 19/11/2022

## Added


## Changed


## Fixed




## 3.0.0-rc.3 - 2022/11/18

## Added

- [#3314](https://github.com/wasmerio/wasmer/pull/3314) Add windows-gnu workflow
- [#3317](https://github.com/wasmerio/wasmer/pull/3317) Add a `wasmer add` command for adding bindings to a WAPM package
- [#3297](https://github.com/wasmerio/wasmer/pull/3297) Implement wasmer login
- [#3311](https://github.com/wasmerio/wasmer/pull/3311) Export `Module::IoCompileError`

## Changed

- [#3319](https://github.com/wasmerio/wasmer/pull/3319) Disable 'Test integration CLI' on CI for the Windows platform as it's not working at all
- [#3318](https://github.com/wasmerio/wasmer/pull/3318) Bump the MSRV to 1.63
- [#3293](https://github.com/wasmerio/wasmer/pull/3293) Removed call to to_vec() on assembler.finalise()
- [#3288](https://github.com/wasmerio/wasmer/pull/3288) Rollback all the TARGET_DIR changes
- [#3284](https://github.com/wasmerio/wasmer/pull/3284) Makefile now handle TARGET_DIR env. var. for build too
- [#3276](https://github.com/wasmerio/wasmer/pull/3276) Remove unnecessary checks to test internet connection
- [#3275](https://github.com/wasmerio/wasmer/pull/3275) Disable printing "local package ... not found" in release mode
- [#3273](https://github.com/wasmerio/wasmer/pull/3273) Undo Makefile commit

## Fixed

- [#3299](https://github.com/wasmerio/wasmer/pull/3299) Fix "create-exe" for windows-x86_64 target
- [#3294](https://github.com/wasmerio/wasmer/pull/3294) Fix test sys yaml syntax
- [#3287](https://github.com/wasmerio/wasmer/pull/3287) Fix Makefile with TARGET_DIR end with release folder, removing it
- [#3286](https://github.com/wasmerio/wasmer/pull/3286) Fix Makefile with TARGET_DIR end with release folder
- [#3285](https://github.com/wasmerio/wasmer/pull/3285) Fix CI to setup TARGET_DIR to target/release directly
- [#3277](https://github.com/wasmerio/wasmer/pull/3277) Fix red CI on master

## 3.0.0-rc.2 - 2022/11/02

## Fixed
- [#3268](https://github.com/wasmerio/wasmer/pulls/3268) Fix fd_right nightly test to avoid foo.txt file leftover
- [#3260](https://github.com/wasmerio/wasmer/pulls/3260) Fix bug in wasmer run
- [#3257](https://github.com/wasmerio/wasmer/pulls/3257) Fix linux-aarch64 build

## 3.0.0-rc.1 - 2022/10/25

## Added

- [#3215](https://github.com/wasmerio/wasmer/pull/3215)  Update wasmer --version logic, integrate wapm-cli
- [#3218](https://github.com/wasmerio/wasmer/pull/3218)  Seal `HostFunctionKind`
- [#3222](https://github.com/wasmerio/wasmer/pull/3222)  Add function to retrieve function name from wasm_frame_t

## Changed

- [#3248](https://github.com/wasmerio/wasmer/pull/3248)  Move loupe CHANGELOG entry from 2.3.0 to 3.x
- [#3230](https://github.com/wasmerio/wasmer/pull/3230)  Remove test if dest file exist on path_rename wasi syscall (for #3228)
- [#3223](https://github.com/wasmerio/wasmer/pull/3223)  Delete lib/wasi-types-generated directory

## Fixed

- [#3145](https://github.com/wasmerio/wasmer/pull/3145)  C-API: add functions to overwrite stdin / stdout / stderr handlers
- [#3240](https://github.com/wasmerio/wasmer/pull/3240)  Fix filesystem rights on WASI, add integration test for file permissions
- [#3238](https://github.com/wasmerio/wasmer/pull/3238)  Fixed main README ocaml homepage link and added ocaml in other language README
- [#3229](https://github.com/wasmerio/wasmer/pull/3229)  Fixed version to nightly-2022-10-09 for the CI build Minimal Wasmer Headless again
- [#3227](https://github.com/wasmerio/wasmer/pull/3227)  Fixed version to nightly-2022-10-09 for the CI build Minimal Wasmer Headless
- [#3226](https://github.com/wasmerio/wasmer/pull/3226)  Fixed version to nightly-2002-10-09 for the CI build Minimal Wasmer Headless
- [#3221](https://github.com/wasmerio/wasmer/pull/3221)  Fix #3197
- [#3211](https://github.com/wasmerio/wasmer/pull/3211)  Fix popcnt for aarch64
- [#3204](https://github.com/wasmerio/wasmer/pull/3204)  Fixed a typo in README
- [#3199](https://github.com/wasmerio/wasmer/pull/3199)  Release fixes

## 3.0.0-beta.2 - 2022/09/26

## Added

- [#3176](https://github.com/wasmerio/wasmer/pull/3176)  Add support for `cargo-binstall`
- [#3117](https://github.com/wasmerio/wasmer/pull/3117)  Add tests for wasmer-cli create-{exe,obj} commands
- [#3116](https://github.com/wasmerio/wasmer/pull/3116)  Multithreading, full networking and RPC for WebAssembly
- [#3101](https://github.com/wasmerio/wasmer/pull/3101)  CI/build.yaml: add libwasmer headless in default distribution
- [#3090](https://github.com/wasmerio/wasmer/pull/3090)  Added version to the wasmer cli
- [#3089](https://github.com/wasmerio/wasmer/pull/3089)  Add wasi_* C-API function changes in migration guide for 3.0.0

## Changed

- [#3165](https://github.com/wasmerio/wasmer/pull/3165)  Initial port of make test-js-core (port wasmer API to core)
- [#3164](https://github.com/wasmerio/wasmer/pull/3164)  Synchronize between -sys and -js tests
- [#3142](https://github.com/wasmerio/wasmer/pull/3142)  Bump rust toolchain
- [#3141](https://github.com/wasmerio/wasmer/pull/3141)  The API breaking changes from future WASIX/Network/Threading addition
- [#3138](https://github.com/wasmerio/wasmer/pull/3138)  Js imports revamp
- [#3134](https://github.com/wasmerio/wasmer/pull/3134)  Bring libwasmer-headless.a from 22MiB to 7.2MiB (on my machine)
- [#3132](https://github.com/wasmerio/wasmer/pull/3132)  Revert "Lower libwasmer headless size"
- [#3131](https://github.com/wasmerio/wasmer/pull/3131)  Update for migration-to-3.0.0 for MemoryView changes
- [#3130](https://github.com/wasmerio/wasmer/pull/3130)  Remove panics from Artifact::deserialize
- [#3128](https://github.com/wasmerio/wasmer/pull/3128)  scripts/publish.py: validate crates version before publishing
- [#3126](https://github.com/wasmerio/wasmer/pull/3126)  scripts/publish.py: replace toposort dependency with python std graphlib module
- [#3123](https://github.com/wasmerio/wasmer/pull/3123)  Lower libwasmer headless size
- [#3122](https://github.com/wasmerio/wasmer/pull/3122)  Update Cargo.lock dependencies
- [#3119](https://github.com/wasmerio/wasmer/pull/3119)  Added LinearMemory trait
- [#3118](https://github.com/wasmerio/wasmer/pull/3118)  Refactor Artifact enum into a struct
- [#3114](https://github.com/wasmerio/wasmer/pull/3114)  Implemented shared memory for Wasmer in preparation for multithreading
- [#3104](https://github.com/wasmerio/wasmer/pull/3104)  Re-enabled ExternRef tests
- [#3103](https://github.com/wasmerio/wasmer/pull/3103)  create-exe: prefer libwasmer headless when cross-compiling
- [#3097](https://github.com/wasmerio/wasmer/pull/3097)  MemoryView lifetime tied to memory and not StoreRef
- [#3096](https://github.com/wasmerio/wasmer/pull/3096)  create-exe: use cached wasmer tarballs for network fetches
- [#3095](https://github.com/wasmerio/wasmer/pull/3095)  create-exe: list supported cross-compilation target triples in help …
- [#3083](https://github.com/wasmerio/wasmer/pull/3083)  Disable wasm build in build CI

## Fixed

- [#3185](https://github.com/wasmerio/wasmer/pull/3185)  Fix `wasmer compile` command for non-x86 target
- [#3184](https://github.com/wasmerio/wasmer/pull/3184)  Fix windows build
- [#3137](https://github.com/wasmerio/wasmer/pull/3137)  Fix cache path not being present during installation of cross-tarball
- [#3129](https://github.com/wasmerio/wasmer/pull/3129)  Fix differences between -sys and -js API
- [#3115](https://github.com/wasmerio/wasmer/pull/3115)  Fix static object signature deserialization
- [#3093](https://github.com/wasmerio/wasmer/pull/3093)  Fixed a potential issue when renaming a file
- [#3088](https://github.com/wasmerio/wasmer/pull/3088)  Fixed an issue when renaming a file from a preopened dir directly (for 3084)

## 3.0.0-beta - 2022/08/08

### Added
- [#3076](https://github.com/wasmerio/wasmer/pull/3076) Add support for cross-compiling in create-exe with zig cc

### Changed
- [#3079](https://github.com/wasmerio/wasmer/pull/3079) Migrate CLI tools to `clap` from `structopt`
- [#3048](https://github.com/wasmerio/wasmer/pull/3048) Automatically publish wasmer as "cloudcompiler" package to wapm.dev on every release
- [#3075](https://github.com/wasmerio/wasmer/pull/3075) Remove __wbindgen_thread_id
- [#3072](https://github.com/wasmerio/wasmer/pull/3072) Add back `Function::*_with_env(…)` functions

### Fixed

## 3.0.0-alpha.4 - 2022/07/28

### Added
- [#3035](https://github.com/wasmerio/wasmer/pull/3035) Added a simple "divide by zero" wast test, for #1899, as the trap information are correctly tracked on singlepass now
- [#3021](https://github.com/wasmerio/wasmer/pull/3021) Add back missing Aarch64 relocations (needed for llvm compiler)
- [#3008](https://github.com/wasmerio/wasmer/pull/3008) Add a new cargo public-api CI check
- [#2941](https://github.com/wasmerio/wasmer/pull/2941) Implementation of WASIX and a fully networking for Web Assembly
- [#2952](https://github.com/wasmerio/wasmer/pull/2952) CI: add make build-wasmer-wasm test
- [#2982](https://github.com/wasmerio/wasmer/pull/2982) Add a rustfmt.toml file to the repository

### Changed
- [#3047](https://github.com/wasmerio/wasmer/pull/3047) `Store::new` now takes an `impl Into<Engine>`.
- [#3046](https://github.com/wasmerio/wasmer/pull/3046) Merge Backend into EngineBuilder and refactor feature flags
- [#3039](https://github.com/wasmerio/wasmer/pull/3039) Improved hashing/ids of function envs
- [#3031](https://github.com/wasmerio/wasmer/pull/3031) Update docs/migration_to_3.0.0.md
- [#3030](https://github.com/wasmerio/wasmer/pull/3030) Remove cranelift dependency from wasmer-wasi
- [#3029](https://github.com/wasmerio/wasmer/pull/3029) Removed Artifact, Engine traits. Renamed UniversalArtifact to Artifact, and UniversalEngine to Engine.
- [#3028](https://github.com/wasmerio/wasmer/pull/3028) Rename old variable names from ctx to env (in case of FunctionEnv usage) and from ctx to store in case of store usage
- [#3023](https://github.com/wasmerio/wasmer/pull/3023) Changed CI "rust install" action to dtolnay one
- [#3013](https://github.com/wasmerio/wasmer/pull/3013) Refactor Context API
- [#3003](https://github.com/wasmerio/wasmer/pull/3003) Remove RuntimeError::raise from public API
- [#3000](https://github.com/wasmerio/wasmer/pull/3001) Allow debugging of EXC_BAD_INSTRUCTION on macOS
- [#2999](https://github.com/wasmerio/wasmer/pull/2999) Allow `--invoke` CLI option for Emscripten files without a `main` function
- [#2996](https://github.com/wasmerio/wasmer/pull/2996) Migrated all examples to new Context API
- [#2946](https://github.com/wasmerio/wasmer/pull/2946) Remove dylib,staticlib engines in favor of a single Universal engine
- [#2949](https://github.com/wasmerio/wasmer/pull/2949) Switch back to using custom LLVM builds on CI
- [#2892](https://github.com/wasmerio/wasmer/pull/2892) Renamed `get_native_function` to `get_typed_function`, marked former as deprecated.
- [#2976](https://github.com/wasmerio/wasmer/pull/2976) Upgrade enumset minimum version to one that compiles
- [#2974](https://github.com/wasmerio/wasmer/pull/2974) Context api tests
- [#2973](https://github.com/wasmerio/wasmer/pull/2973) Port C API to new Context API
- [#2969](https://github.com/wasmerio/wasmer/pull/2969) Port JS API to new Context API
- [#2966](https://github.com/wasmerio/wasmer/pull/2966) Singlepass nopanic #2966
- [#2957](https://github.com/wasmerio/wasmer/pull/2957) Enable multi-value handling in Singlepass compiler
- [#2954](https://github.com/wasmerio/wasmer/pull/2954) Some fixes to x86_64 Singlepass compiler, when using atomics
- [#2953](https://github.com/wasmerio/wasmer/pull/2953) Makefile: add check target
- [#2950](https://github.com/wasmerio/wasmer/pull/2950) compiler-cranelift: Fix typo in enum variant
- [#2947](https://github.com/wasmerio/wasmer/pull/2947) Converted the WASI js test into a generic stdio test that works for both sys and js versions of wasmer
- [#2940](https://github.com/wasmerio/wasmer/pull/2940) Merge wasmer3 back to master branch
- [#2939](https://github.com/wasmerio/wasmer/pull/2939) Rename NativeFunc to TypedFunction
- [#2868](https://github.com/wasmerio/wasmer/pull/2868) Removed loupe crate dependency

### Fixed
- [#3045](https://github.com/wasmerio/wasmer/pull/3045) Fixed WASI fd_read syscall when reading multiple iovs and read is partial (for #2904)
- [#3027](https://github.com/wasmerio/wasmer/pull/3027) Fixed some residual doc issues that prevented make package-docs to build
- [#3026](https://github.com/wasmerio/wasmer/pull/3026) test-js.yaml: fix typo
- [#3017](https://github.com/wasmerio/wasmer/pull/3017) Fix typo in README.md
- [#3001](https://github.com/wasmerio/wasmer/pull/3001) Fix context capi ci errors
- [#2997](https://github.com/wasmerio/wasmer/pull/2997) Fix "run --invoke [function]" to behave the same as "run"
- [#2963](https://github.com/wasmerio/wasmer/pull/2963) Remove accidental dependency on libwayland and libxcb in ClI
- [#2942](https://github.com/wasmerio/wasmer/pull/2942) Fix clippy lints.
- [#2943](https://github.com/wasmerio/wasmer/pull/2943) Fix build error on some archs by using c_char instead of i8
- [#2976](https://github.com/wasmerio/wasmer/pull/2976) Upgrade minimum enumset to one that compiles
- [#2988](https://github.com/wasmerio/wasmer/pull/2988) Have make targets install-capi-lib,install-pkgconfig work without building the wasmer binary
- [#2967](https://github.com/wasmerio/wasmer/pull/2967) Fix singlepass on arm64 that was trying to emit a sub opcode with a constant as destination (for #2959)
- [#2948](https://github.com/wasmerio/wasmer/pull/2948) Fix regression on gen_import_call_trampoline_arm64()
- [#2944](https://github.com/wasmerio/wasmer/pull/2944) Fix duplicate entries in the CHANGELOG

## 2.3.0 - 2022/06/06

### Added
- [#2862](https://github.com/wasmerio/wasmer/pull/2862) Added CI builds for linux-aarch64 target.
- [#2811](https://github.com/wasmerio/wasmer/pull/2811) Added support for EH Frames in singlepass
- [#2851](https://github.com/wasmerio/wasmer/pull/2851) Allow Wasmer to compile to Wasm/WASI

### Changed
- [#2807](https://github.com/wasmerio/wasmer/pull/2807) Run Wasm code in a separate stack
- [#2802](https://github.com/wasmerio/wasmer/pull/2802) Support Dylib engine with Singlepass
- [#2836](https://github.com/wasmerio/wasmer/pull/2836) Improve TrapInformation data stored at runtime
- [#2864](https://github.com/wasmerio/wasmer/pull/2864) `wasmer-cli`: remove wasi-experimental-io-devices from default builds
- [#2933](https://github.com/wasmerio/wasmer/pull/2933) Rename NativeFunc to TypedFunction.

### Fixed
- [#2829](https://github.com/wasmerio/wasmer/pull/2829) Improve error message oriented from JS object.
- [#2828](https://github.com/wasmerio/wasmer/pull/2828) Fix JsImportObject resolver.
- [#2872](https://github.com/wasmerio/wasmer/pull/2872) Fix `WasmerEnv` finalizer
- [#2821](https://github.com/wasmerio/wasmer/pull/2821) Opt in `sys` feature

## 2.2.1 - 2022/03/15

### Fixed
- [#2812](https://github.com/wasmerio/wasmer/pull/2812) Fixed another panic due to incorrect drop ordering.

## 2.2.0 - 2022/02/28

### Added
- [#2775](https://github.com/wasmerio/wasmer/pull/2775) Added support for SSE 4.2 in the Singlepass compiler as an alternative to AVX.
- [#2805](https://github.com/wasmerio/wasmer/pull/2805) Enabled WASI experimental I/O devices by default in releases.

### Fixed
- [#2795](https://github.com/wasmerio/wasmer/pull/2795) Fixed a bug in the Singlepass compiler introduced in #2775.
- [#2806](https://github.com/wasmerio/wasmer/pull/2806) Fixed a panic due to incorrect drop ordering of `Module` fields.

## 2.2.0-rc2 - 2022/02/15

### Fixed
- [#2778](https://github.com/wasmerio/wasmer/pull/2778) Fixed f32_load/f64_load in Singlepass. Also fixed issues with out-of-range conditional branches.
- [#2786](https://github.com/wasmerio/wasmer/pull/2786) Fixed a potential integer overflow in WasmPtr memory access methods.
- [#2787](https://github.com/wasmerio/wasmer/pull/2787) Fixed a codegen regression in the Singlepass compiler due to non-determinism of `HashSet` iteration.

## 2.2.0-rc1 - 2022/01/28

### Added
- [#2750](https://github.com/wasmerio/wasmer/pull/2750) Added Aarch64 support to Singlepass (both Linux and macOS).
- [#2753](https://github.com/wasmerio/wasmer/pull/2753) Re-add "dylib" to the list of default features.

### Changed
- [#2747](https://github.com/wasmerio/wasmer/pull/2747) Use a standard header for metadata in all serialized modules.
- [#2759](https://github.com/wasmerio/wasmer/pull/2759) Use exact version for Wasmer crate dependencies.

### Fixed
- [#2769](https://github.com/wasmerio/wasmer/pull/2769) Fixed deadlock in emscripten dynamic calls.
- [#2742](https://github.com/wasmerio/wasmer/pull/2742) Fixed WASMER_METADATA alignment in the dylib engine.
- [#2746](https://github.com/wasmerio/wasmer/pull/2746) Fixed invoking `wasmer binfmt register` from `$PATH`.
- [#2748](https://github.com/wasmerio/wasmer/pull/2748) Use trampolines for all libcalls in engine-universal and engine-dylib.
- [#2766](https://github.com/wasmerio/wasmer/pull/2766) Remove an attempt to reserve a GPR when no GPR clobbering is occurring.
- [#2768](https://github.com/wasmerio/wasmer/pull/2768) Fixed serialization of FrameInfo on Dylib engine.

## 2.1.1 - 2021/12/20

### Added
- [#2726](https://github.com/wasmerio/wasmer/pull/2726) Added `externs_vec` method to `ImportObject`.
- [#2724](https://github.com/wasmerio/wasmer/pull/2724) Added access to the raw `Instance` JS object in Wsasmer-js.

### CHanged
- [#2711](https://github.com/wasmerio/wasmer/pull/2711) Make C-API and Wasi dependencies more lean
- [#2706](https://github.com/wasmerio/wasmer/pull/2706) Refactored the Singlepass compiler in preparation for AArch64 support (no user visible changes).
### Fixed
- [#2717](https://github.com/wasmerio/wasmer/pull/2717) Allow `Exports` to be modified after being cloned.
- [#2719](https://github.com/wasmerio/wasmer/pull/2719) Fixed `wasm_importtype_new`'s Rust signature to not assume boxed vectors.
- [#2723](https://github.com/wasmerio/wasmer/pull/2723) Fixed a bug in parameter passing in the Singlepass compiler.
- [#2768](https://github.com/wasmerio/wasmer/pull/2768) Fixed issue with Frame Info on dylib engine.

## 2.1.0 - 2021/11/30

### Added
- [#2574](https://github.com/wasmerio/wasmer/pull/2574) Added Windows support to Singlepass.
- [#2535](https://github.com/wasmerio/wasmer/pull/2435) Added iOS support for Wasmer. This relies on the `dylib-engine`.
- [#2460](https://github.com/wasmerio/wasmer/pull/2460) Wasmer can now compile to Javascript via `wasm-bindgen`. Use the `js-default` (and no default features) feature to try it!.
- [#2491](https://github.com/wasmerio/wasmer/pull/2491) Added support for WASI to Wasmer-js.
- [#2436](https://github.com/wasmerio/wasmer/pull/2436) Added the x86-32 bit variant support to LLVM compiler.
- [#2499](https://github.com/wasmerio/wasmer/pull/2499) Added a subcommand to linux wasmer-cli to register wasmer with binfmt_misc
- [#2511](https://github.com/wasmerio/wasmer/pull/2511) Added support for calling dynamic functions defined on the host
- [#2491](https://github.com/wasmerio/wasmer/pull/2491) Added support for WASI in Wasmer-js
- [#2592](https://github.com/wasmerio/wasmer/pull/2592) Added `ImportObject::get_namespace_exports` to allow modifying the contents of an existing namespace in an `ImportObject`.
- [#2694](https://github.com/wasmerio/wasmer/pull/2694) wasmer-js: Allow an `ImportObject` to be extended with a JS object.
- [#2698](https://github.com/wasmerio/wasmer/pull/2698) Provide WASI imports when invoking an explicit export from the CLI.
- [#2701](https://github.com/wasmerio/wasmer/pull/2701) Improved VFS API for usage from JS

### Changed
- [#2460](https://github.com/wasmerio/wasmer/pull/2460) **breaking change** `wasmer` API usage with `no-default-features` requires now the `sys` feature to preserve old behavior.
- [#2476](https://github.com/wasmerio/wasmer/pull/2476) Removed unncessary abstraction `ModuleInfoTranslate` from `wasmer-compiler`.
- [#2442](https://github.com/wasmerio/wasmer/pull/2442) **breaking change** Improved `WasmPtr`, added `WasmCell` for host/guest interaction. `WasmPtr::deref` will now return `WasmCell<'a, T>` instead of `&'a Cell<T>`, `WasmPtr::deref_mut` is now deleted from the API.
- [#2427](https://github.com/wasmerio/wasmer/pull/2427) Update `loupe` to 0.1.3.
- [#2685](https://github.com/wasmerio/wasmer/pull/2685) The minimum LLVM version for the LLVM compiler is now 12. LLVM 13 is used by default.
- [#2569](https://github.com/wasmerio/wasmer/pull/2569) Add `Send` and `Sync` to uses of the `LikeNamespace` trait object.
- [#2692](https://github.com/wasmerio/wasmer/pull/2692) Made module serialization deterministic.
- [#2693](https://github.com/wasmerio/wasmer/pull/2693) Validate CPU features when loading a deserialized module.

### Fixed
- [#2599](https://github.com/wasmerio/wasmer/pull/2599) Fixed Universal engine for Linux/Aarch64 target.
- [#2587](https://github.com/wasmerio/wasmer/pull/2587) Fixed deriving `WasmerEnv` when aliasing `Result`.
- [#2518](https://github.com/wasmerio/wasmer/pull/2518) Remove temporary file used to creating an artifact when creating a Dylib engine artifact.
- [#2494](https://github.com/wasmerio/wasmer/pull/2494) Fixed `WasmerEnv` access when using `call_indirect` with the Singlepass compiler.
- [#2479](https://github.com/wasmerio/wasmer/pull/2479) Improved `wasmer validate` error message on non-wasm inputs.
- [#2454](https://github.com/wasmerio/wasmer/issues/2454) Won't set `WASMER_CACHE_DIR` for Windows.
- [#2426](https://github.com/wasmerio/wasmer/pull/2426) Fix the `wax` script generation.
- [#2635](https://github.com/wasmerio/wasmer/pull/2635) Fix cross-compilation for singlepass.
- [#2672](https://github.com/wasmerio/wasmer/pull/2672) Use `ENOENT` instead of `EINVAL` in some WASI syscalls for a non-existent file
- [#2547](https://github.com/wasmerio/wasmer/pull/2547) Delete temporary files created by the dylib engine.
- [#2548](https://github.com/wasmerio/wasmer/pull/2548) Fix stack probing on x86_64 linux with the cranelift compiler.
- [#2557](https://github.com/wasmerio/wasmer/pull/2557) [#2559](https://github.com/wasmerio/wasmer/pull/2559) Fix WASI dir path renaming.
- [#2560](https://github.com/wasmerio/wasmer/pull/2560) Fix signal handling on M1 MacOS.
- [#2474](https://github.com/wasmerio/wasmer/pull/2474) Fix permissions on `WASMER_CACHE_DIR` on Windows.
- [#2528](https://github.com/wasmerio/wasmer/pull/2528) [#2525](https://github.com/wasmerio/wasmer/pull/2525) [#2523](https://github.com/wasmerio/wasmer/pull/2523) [#2522](https://github.com/wasmerio/wasmer/pull/2522) [#2545](https://github.com/wasmerio/wasmer/pull/2545) [#2550](https://github.com/wasmerio/wasmer/pull/2550) [#2551](https://github.com/wasmerio/wasmer/pull/2551)  Fix various bugs in the new VFS implementation.
- [#2552](https://github.com/wasmerio/wasmer/pull/2552) Fix stack guard handling on Windows.
- [#2585](https://github.com/wasmerio/wasmer/pull/2585) Fix build with 64-bit MinGW toolchain.
- [#2587](https://github.com/wasmerio/wasmer/pull/2587) Fix absolute import of `Result` in derive.
- [#2599](https://github.com/wasmerio/wasmer/pull/2599) Fix AArch64 support in the LLVM compiler.
- [#2655](https://github.com/wasmerio/wasmer/pull/2655) Fix argument parsing of `--dir` and `--mapdir`.
- [#2666](https://github.com/wasmerio/wasmer/pull/2666) Fix performance on Windows by using static memories by default.
- [#2667](https://github.com/wasmerio/wasmer/pull/2667) Fix error code for path_rename of a non-existant file
- [#2672](https://github.com/wasmerio/wasmer/pull/2672) Fix error code returned by some wasi fs syscalls for a non-existent file
- [#2673](https://github.com/wasmerio/wasmer/pull/2673) Fix BrTable codegen on the LLVM compiler
- [#2674](https://github.com/wasmerio/wasmer/pull/2674) Add missing `__WASI_RIGHT_FD_DATASYNC` for preopened directories
- [#2677](https://github.com/wasmerio/wasmer/pull/2677) Support 32-bit memories with 65536 pages
- [#2681](https://github.com/wasmerio/wasmer/pull/2681) Fix slow compilation in singlepass by using dynasm's `VecAssembler`.
- [#2690](https://github.com/wasmerio/wasmer/pull/2690) Fix memory leak when obtaining the stack bounds of a thread
- [#2699](https://github.com/wasmerio/wasmer/pull/2699) Partially fix unbounded memory leak from the FuncDataRegistry

## 2.0.0 - 2021/06/16

### Added
- [#2411](https://github.com/wasmerio/wasmer/pull/2411) Extract types from `wasi` to a new `wasi-types` crate.
- [#2390](https://github.com/wasmerio/wasmer/pull/2390) Make `wasmer-vm` to compile on Windows 32bits.
- [#2402](https://github.com/wasmerio/wasmer/pull/2402) Add more examples and more doctests for `wasmer-middlewares`.

### Changed
- [#2399](https://github.com/wasmerio/wasmer/pull/2399) Add the Dart integration in the `README.md`.

### Fixed
- [#2386](https://github.com/wasmerio/wasmer/pull/2386) Handle properly when a module has no exported functions in the CLI.

## 2.0.0-rc2 - 2021/06/03

### Fixed
- [#2383](https://github.com/wasmerio/wasmer/pull/2383) Fix bugs in the Wasmer CLI tool with the way `--version` and the name of the CLI tool itself were printed.

## 2.0.0-rc1 - 2021/06/02

### Added
- [#2348](https://github.com/wasmerio/wasmer/pull/2348) Make Wasmer available on `aarch64-linux-android`.
- [#2315](https://github.com/wasmerio/wasmer/pull/2315) Make the Cranelift compiler working with the Native engine.
- [#2306](https://github.com/wasmerio/wasmer/pull/2306) Add support for the latest version of the Wasm SIMD proposal to compiler LLVM.
- [#2296](https://github.com/wasmerio/wasmer/pull/2296) Add support for the bulk memory proposal in compiler Singlepass and compiler LLVM.
- [#2291](https://github.com/wasmerio/wasmer/pull/2291) Type check tables when importing.
- [#2262](https://github.com/wasmerio/wasmer/pull/2262) Make parallelism optional for the Singlepass compiler.
- [#2249](https://github.com/wasmerio/wasmer/pull/2249) Make Cranelift unwind feature optional.
- [#2208](https://github.com/wasmerio/wasmer/pull/2208) Add a new CHANGELOG.md specific to our C API to make it easier for users primarily consuming our C API to keep up to date with changes that affect them.
- [#2154](https://github.com/wasmerio/wasmer/pull/2154) Implement Reference Types in the LLVM compiler.
- [#2003](https://github.com/wasmerio/wasmer/pull/2003) Wasmer works with musl, and is built, tested and packaged for musl.
- [#2250](https://github.com/wasmerio/wasmer/pull/2250) Use `rkyv` for the JIT/Universal engine.
- [#2190](https://github.com/wasmerio/wasmer/pull/2190) Use `rkyv` to read native `Module` artifact.
- [#2186](https://github.com/wasmerio/wasmer/pull/2186) Update and improve the Fuzz Testing infrastructure.
- [#2161](https://github.com/wasmerio/wasmer/pull/2161) Make NaN canonicalization configurable.
- [#2116](https://github.com/wasmerio/wasmer/pull/2116) Add a package for Windows that is not an installer, but all the `lib` and `include` files as for macOS and Linux.
- [#2123](https://github.com/wasmerio/wasmer/pull/2123) Use `ENABLE_{{compiler_name}}=(0|1)` to resp. force to disable or enable a compiler when running the `Makefile`, e.g. `ENABLE_LLVM=1 make build-wasmer`.
- [#2123](https://github.com/wasmerio/wasmer/pull/2123) `libwasmer` comes with all available compilers per target instead of Cranelift only.
- [#2135](https://github.com/wasmerio/wasmer/pull/2135) [Documentation](./PACKAGING.md) for Linux distribution maintainers
- [#2104](https://github.com/wasmerio/wasmer/pull/2104) Update WAsm core spectests and wasmparser.

### Changed
- [#2369](https://github.com/wasmerio/wasmer/pull/2369) Remove the deprecated `--backend` option in the CLI.
- [#2368](https://github.com/wasmerio/wasmer/pull/2368) Remove the deprecated code in the `wasmer-wasi` crate.
- [#2367](https://github.com/wasmerio/wasmer/pull/2367) Remove the `deprecated` features and associated code in the `wasmer` crate.
- [#2366](https://github.com/wasmerio/wasmer/pull/2366) Remove the deprecated crates.
- [#2364](https://github.com/wasmerio/wasmer/pull/2364) Rename `wasmer-engine-object-file` to `wasmer-engine-staticlib`.
- [#2356](https://github.com/wasmerio/wasmer/pull/2356) Rename `wasmer-engine-native` to `wasmer-engine-dylib`.
- [#2340](https://github.com/wasmerio/wasmer/pull/2340) Rename `wasmer-engine-jit` to `wasmer-engine-universal`.
- [#2307](https://github.com/wasmerio/wasmer/pull/2307) Update Cranelift, implement low hanging fruit SIMD opcodes.
- [#2305](https://github.com/wasmerio/wasmer/pull/2305) Clean up and improve the trap API, more deterministic errors etc.
- [#2299](https://github.com/wasmerio/wasmer/pull/2299) Unused trap codes (due to Wasm spec changes), `HeapSetterOutOfBounds` and `TableSetterOutOfBounds` were removed from `wasmer_vm::TrapCode` and the numbering of the remaining variants has been adjusted.
- [#2293](https://github.com/wasmerio/wasmer/pull/2293) The `Memory::ty` trait method now returns `MemoryType` by value. `wasmer_vm::LinearMemory` now recomputes `MemoryType`'s `minimum` field when accessing its type. This behavior is what's expected by the latest spectests. `wasmer::Memory::ty` has also been updated to follow suit, it now returns `MemoryType` by value.
- [#2286](https://github.com/wasmerio/wasmer/pull/2286) Replace the `goblin` crate by the `object` crate.
- [#2281](https://github.com/wasmerio/wasmer/pull/2281) Refactor the `wasmer_vm` crate to remove unnecessary structs, reuse data when available etc.
- [#2251](https://github.com/wasmerio/wasmer/pull/2251) Wasmer CLI will now execute WASI modules with multiple WASI namespaces in them by default. Use `--allow-multiple-wasi-versions` to suppress the warning and use `--deny-multiple-wasi-versions` to make it an error.
- [#2201](https://github.com/wasmerio/wasmer/pull/2201) Implement `loupe::MemoryUsage` for `wasmer::Instance`.
- [#2200](https://github.com/wasmerio/wasmer/pull/2200) Implement `loupe::MemoryUsage` for `wasmer::Module`.
- [#2199](https://github.com/wasmerio/wasmer/pull/2199) Implement `loupe::MemoryUsage` for `wasmer::Store`.
- [#2195](https://github.com/wasmerio/wasmer/pull/2195) Remove dependency to `cranelift-entity`.
- [#2140](https://github.com/wasmerio/wasmer/pull/2140) Reduce the number of dependencies in the `wasmer.dll` shared library by statically compiling CRT.
- [#2113](https://github.com/wasmerio/wasmer/pull/2113) Bump minimum supported Rust version to 1.49
- [#2144](https://github.com/wasmerio/wasmer/pull/2144) Bump cranelift version to 0.70
- [#2149](https://github.com/wasmerio/wasmer/pull/2144) `wasmer-engine-native` looks for clang-11 instead of clang-10.
- [#2157](https://github.com/wasmerio/wasmer/pull/2157) Simplify the code behind `WasmPtr`

### Fixed
- [#2397](https://github.com/wasmerio/wasmer/pull/2397) Fix WASI rename temporary file issue.
- [#2391](https://github.com/wasmerio/wasmer/pull/2391) Fix Singlepass emit bug, [#2347](https://github.com/wasmerio/wasmer/issues/2347) and [#2159](https://github.com/wasmerio/wasmer/issues/2159)
- [#2327](https://github.com/wasmerio/wasmer/pull/2327) Fix memory leak preventing internal instance memory from being freed when a WasmerEnv contained an exported extern (e.g. Memory, etc.).
- [#2247](https://github.com/wasmerio/wasmer/pull/2247) Internal WasiFS logic updated to be closer to what WASI libc does when finding a preopened fd for a path.
- [#2241](https://github.com/wasmerio/wasmer/pull/2241) Fix Undefined Behavior in setting memory in emscripten `EmEnv`.
- [#2224](https://github.com/wasmerio/wasmer/pull/2224) Enable SIMD based on actual Wasm features in the Cranelift compiler.
- [#2217](https://github.com/wasmerio/wasmer/pull/2217) Fix bug in `i64.rotr X 0` in the LLVM compiler.
- [#2290](https://github.com/wasmerio/wasmer/pull/2290) Handle Wasm modules with no imports in the CLI.
- [#2108](https://github.com/wasmerio/wasmer/pull/2108) The Object Native Engine generates code that now compiles correctly with C++.
- [#2125](https://github.com/wasmerio/wasmer/pull/2125) Fix RUSTSEC-2021-0023.
- [#2155](https://github.com/wasmerio/wasmer/pull/2155) Fix the implementation of shift and rotate in the LLVM compiler.
- [#2101](https://github.com/wasmerio/wasmer/pull/2101) cflags emitted by `wasmer config --pkg-config` are now correct.

## 1.0.2 - 2021-02-04

### Added
- [#2053](https://github.com/wasmerio/wasmer/pull/2053) Implement the non-standard `wasi_get_unordered_imports` function in the C API.
- [#2072](https://github.com/wasmerio/wasmer/pull/2072) Add `wasm_config_set_target`, along with `wasm_target_t`, `wasm_triple_t` and `wasm_cpu_features_t` in the unstable C API.
- [#2059](https://github.com/wasmerio/wasmer/pull/2059) Ability to capture `stdout` and `stderr` with WASI in the C API.
- [#2040](https://github.com/wasmerio/wasmer/pull/2040) Add `InstanceHandle::vmoffsets` to expose the offsets of the `vmctx` region.
- [#2026](https://github.com/wasmerio/wasmer/pull/2026) Expose trap code of a `RuntimeError`, if it's a `Trap`.
- [#2054](https://github.com/wasmerio/wasmer/pull/2054) Add `wasm_config_delete` to the Wasm C API.
- [#2072](https://github.com/wasmerio/wasmer/pull/2072) Added cross-compilation to Wasm C API.

### Changed
- [#2085](https://github.com/wasmerio/wasmer/pull/2085) Update to latest inkwell and LLVM 11.
- [#2037](https://github.com/wasmerio/wasmer/pull/2037) Improved parallelism of LLVM with the Native/Object engine
- [#2012](https://github.com/wasmerio/wasmer/pull/2012) Refactor Singlepass init stack assembly (more performant now)
- [#2036](https://github.com/wasmerio/wasmer/pull/2036) Optimize memory allocated for Function type definitions
- [#2083](https://github.com/wasmerio/wasmer/pull/2083) Mark `wasi_env_set_instance` and `wasi_env_set_memory` as deprecated. You may simply remove the calls with no side-effect.
- [#2056](https://github.com/wasmerio/wasmer/pull/2056) Change back to depend on the `enumset` crate instead of `wasmer_enumset`

### Fixed
- [#2066](https://github.com/wasmerio/wasmer/pull/2066) Include 'extern "C"' in our C headers when included by C++ code.
- [#2090](https://github.com/wasmerio/wasmer/pull/2090) `wasi_env_t` needs to be freed with `wasi_env_delete` in the C API.
- [#2084](https://github.com/wasmerio/wasmer/pull/2084) Avoid calling the function environment finalizer more than once when the environment has been cloned in the C API.
- [#2069](https://github.com/wasmerio/wasmer/pull/2069) Use the new documentation for `include/README.md` in the Wasmer package.
- [#2042](https://github.com/wasmerio/wasmer/pull/2042) Parse more exotic environment variables in `wasmer run`.
- [#2041](https://github.com/wasmerio/wasmer/pull/2041) Documentation diagrams now have a solid white background rather than a transparent background.
- [#2070](https://github.com/wasmerio/wasmer/pull/2070) Do not drain the entire captured stream at first read with `wasi_env_read_stdout` or `_stderr` in the C API.
- [#2058](https://github.com/wasmerio/wasmer/pull/2058) Expose WASI versions to C correctly.
- [#2044](https://github.com/wasmerio/wasmer/pull/2044) Do not build C headers on docs.rs.

## 1.0.1 - 2021-01-12

This release includes a breaking change in the API (changing the trait `enumset::EnumsetType` to `wasmer_enumset::EnumSetType` and changing `enumset::EnumSet` in signatures to `wasmer_enumset::EnumSet` to work around a breaking change introduced by `syn`) but is being released as a minor version because `1.0.0` is also in a broken state due to a breaking change introduced by `syn` which affects `enumset` and thus `wasmer`.

This change is unlikely to affect any users of `wasmer`, but if it does please change uses of the `enumset` crate to the `wasmer_enumset` crate where possible.

### Added
- [#2010](https://github.com/wasmerio/wasmer/pull/2010) A new, experimental, minified build of `wasmer` called `wasmer-headless` will now be included with releases. `wasmer-headless` is the `wasmer` VM without any compilers attached, so it can only run precompiled Wasm modules.
- [#2005](https://github.com/wasmerio/wasmer/pull/2005) Added the arguments `alias` and `optional` to `WasmerEnv` derive's `export` attribute.

### Changed
- [#2006](https://github.com/wasmerio/wasmer/pull/2006) Use `wasmer_enumset`, a fork of the `enumset` crate to work around a breaking change in `syn`
- [#1985](https://github.com/wasmerio/wasmer/pull/1985) Bump minimum supported Rust version to 1.48

### Fixed
- [#2007](https://github.com/wasmerio/wasmer/pull/2007) Fix packaging of wapm on Windows
- [#2005](https://github.com/wasmerio/wasmer/pull/2005) Emscripten is now working again.

## 1.0.0 - 2021-01-05

### Added

- [#1969](https://github.com/wasmerio/wasmer/pull/1969) Added D integration to the README

### Changed
- [#1979](https://github.com/wasmerio/wasmer/pull/1979) `WasmPtr::get_utf8_string` was renamed to `WasmPtr::get_utf8_str` and made `unsafe`.

### Fixed
- [#1979](https://github.com/wasmerio/wasmer/pull/1979) `WasmPtr::get_utf8_string` now returns a `String`, fixing a soundness issue in certain circumstances. The old functionality is available under a new `unsafe` function, `WasmPtr::get_utf8_str`.

## 1.0.0-rc1 - 2020-12-23

### Added

* [#1894](https://github.com/wasmerio/wasmer/pull/1894) Added exports `wasmer::{CraneliftOptLevel, LLVMOptLevel}` to allow using `Cranelift::opt_level` and `LLVM::opt_level` directly via the `wasmer` crate

### Changed

* [#1941](https://github.com/wasmerio/wasmer/pull/1941) Turn `get_remaining_points`/`set_remaining_points` of the `Metering` middleware into free functions to allow using them in an ahead-of-time compilation setup
* [#1955](https://github.com/wasmerio/wasmer/pull/1955) Set `jit` as a default feature of the `wasmer-wasm-c-api` crate
* [#1944](https://github.com/wasmerio/wasmer/pull/1944) Require `WasmerEnv` to be `Send + Sync` even in dynamic functions.
* [#1963](https://github.com/wasmerio/wasmer/pull/1963) Removed `to_wasm_error` in favour of `impl From<BinaryReaderError> for WasmError`
* [#1962](https://github.com/wasmerio/wasmer/pull/1962) Replace `wasmparser::Result<()>` with `Result<(), MiddlewareError>` in middleware, allowing implementors to return errors in `FunctionMiddleware::feed`

### Fixed

- [#1949](https://github.com/wasmerio/wasmer/pull/1949) `wasm_<type>_vec_delete` functions no longer crash when the given vector is uninitialized, in the Wasmer C API
- [#1949](https://github.com/wasmerio/wasmer/pull/1949) The `wasm_frame_vec_t`, `wasm_functype_vec_t`, `wasm_globaltype_vec_t`, `wasm_memorytype_vec_t`, and `wasm_tabletype_vec_t` are now boxed vectors in the Wasmer C API

## 1.0.0-beta2 - 2020-12-16

### Added

* [#1916](https://github.com/wasmerio/wasmer/pull/1916) Add the `WASMER_VERSION*` constants with the `wasmer_version*` functions in the Wasmer C API
* [#1867](https://github.com/wasmerio/wasmer/pull/1867) Added `Metering::get_remaining_points` and `Metering::set_remaining_points`
* [#1881](https://github.com/wasmerio/wasmer/pull/1881) Added `UnsupportedTarget` error to `CompileError`
* [#1908](https://github.com/wasmerio/wasmer/pull/1908) Implemented `TryFrom<Value<T>>` for `i32`/`u32`/`i64`/`u64`/`f32`/`f64`
* [#1927](https://github.com/wasmerio/wasmer/pull/1927) Added mmap support in `Engine::deserialize_from_file` to speed up artifact loading
* [#1911](https://github.com/wasmerio/wasmer/pull/1911) Generalized signature type in `Function::new` and `Function::new_with_env` to accept owned and reference `FunctionType` as well as array pairs. This allows users to define signatures as constants. Implemented `From<([Type; $N], [Type; $M])>` for `FunctionType` to support this.

### Changed

- [#1865](https://github.com/wasmerio/wasmer/pull/1865) Require that implementors of `WasmerEnv` also implement `Send`, `Sync`, and `Clone`.
- [#1851](https://github.com/wasmerio/wasmer/pull/1851) Improve test suite and documentation of the Wasmer C API
- [#1874](https://github.com/wasmerio/wasmer/pull/1874) Set `CompilerConfig` to be owned (following wasm-c-api)
- [#1880](https://github.com/wasmerio/wasmer/pull/1880) Remove cmake dependency for tests
- [#1924](https://github.com/wasmerio/wasmer/pull/1924) Rename reference implementation `wasmer::Tunables` to `wasmer::BaseTunables`. Export trait `wasmer_engine::Tunables` as `wasmer::Tunables`.

### Fixed

- [#1865](https://github.com/wasmerio/wasmer/pull/1865) Fix memory leaks with host function environments.
- [#1870](https://github.com/wasmerio/wasmer/pull/1870) Fixed Trap instruction address maps in Singlepass
* [#1914](https://github.com/wasmerio/wasmer/pull/1914) Implemented `TryFrom<Bytes> for Pages` instead of `From<Bytes> for Pages` to properly handle overflow errors

## 1.0.0-beta1 - 2020-12-01

### Added

- [#1839](https://github.com/wasmerio/wasmer/pull/1839) Added support for Metering Middleware
- [#1837](https://github.com/wasmerio/wasmer/pull/1837) It is now possible to use exports of an `Instance` even after the `Instance` has been freed
- [#1831](https://github.com/wasmerio/wasmer/pull/1831) Added support for Apple Silicon chips (`arm64-apple-darwin`)
- [#1739](https://github.com/wasmerio/wasmer/pull/1739) Improved function environment setup via `WasmerEnv` proc macro.
- [#1649](https://github.com/wasmerio/wasmer/pull/1649) Add outline of migration to 1.0.0 docs.

### Changed

- [#1739](https://github.com/wasmerio/wasmer/pull/1739) Environments passed to host function- must now implement the `WasmerEnv` trait. You can implement it on your existing type with `#[derive(WasmerEnv)]`.
- [#1838](https://github.com/wasmerio/wasmer/pull/1838) Deprecate `WasiEnv::state_mut`: prefer `WasiEnv::state` instead.
- [#1663](https://github.com/wasmerio/wasmer/pull/1663) Function environments passed to host functions now must be passed by `&` instead of `&mut`. This is a breaking change. This change fixes a race condition when a host function is called from multiple threads. If you need mutability in your environment, consider using `std::sync::Mutex` or other synchronization primitives.
- [#1830](https://github.com/wasmerio/wasmer/pull/1830) Minimum supported Rust version bumped to 1.47.0
- [#1810](https://github.com/wasmerio/wasmer/pull/1810) Make the `state` field of `WasiEnv` public

### Fixed

- [#1857](https://github.com/wasmerio/wasmer/pull/1857) Fix dynamic function with new Environment API
- [#1855](https://github.com/wasmerio/wasmer/pull/1855) Fix memory leak when using `wat2wasm` in the C API, the function now takes its output parameter by pointer rather than returning an allocated `wasm_byte_vec_t`.
- [#1841](https://github.com/wasmerio/wasmer/pull/1841) We will now panic when attempting to use a native function with a captured env as a host function. Previously this would silently do the wrong thing. See [#1840](https://github.com/wasmerio/wasmer/pull/1840) for info about Wasmer's support of closures as host functions.
- [#1764](https://github.com/wasmerio/wasmer/pull/1764) Fix bug in WASI `path_rename` allowing renamed files to be 1 directory below a preopened directory.

## 1.0.0-alpha5 - 2020-11-06

### Added

- [#1761](https://github.com/wasmerio/wasmer/pull/1761) Implement the `wasm_trap_t**` argument of `wasm_instance_new` in the Wasm C API.
- [#1687](https://github.com/wasmerio/wasmer/pull/1687) Add basic table example; fix ownership of local memory and local table metadata in the VM.
- [#1751](https://github.com/wasmerio/wasmer/pull/1751) Implement `wasm_trap_t` inside a function declared with `wasm_func_new_with_env` in the Wasm C API.
- [#1741](https://github.com/wasmerio/wasmer/pull/1741) Implement `wasm_memory_type` in the Wasm C API.
- [#1736](https://github.com/wasmerio/wasmer/pull/1736) Implement `wasm_global_type` in the Wasm C API.
- [#1699](https://github.com/wasmerio/wasmer/pull/1699) Update `wasm.h` to its latest version.
- [#1685](https://github.com/wasmerio/wasmer/pull/1685) Implement `wasm_exporttype_delete` in the Wasm C API.
- [#1725](https://github.com/wasmerio/wasmer/pull/1725) Implement `wasm_func_type` in the Wasm C API.
- [#1715](https://github.com/wasmerio/wasmer/pull/1715) Register errors from `wasm_module_serialize` in the Wasm C API.
- [#1709](https://github.com/wasmerio/wasmer/pull/1709) Implement `wasm_module_name` and `wasm_module_set_name` in the Wasm(er) C API.
- [#1700](https://github.com/wasmerio/wasmer/pull/1700) Implement `wasm_externtype_copy` in the Wasm C API.
- [#1785](https://github.com/wasmerio/wasmer/pull/1785) Add more examples on the Rust API.
- [#1783](https://github.com/wasmerio/wasmer/pull/1783) Handle initialized but empty results in `wasm_func_call` in the Wasm C API.
- [#1780](https://github.com/wasmerio/wasmer/pull/1780) Implement new SIMD zero-extend loads in compiler-llvm.
- [#1754](https://github.com/wasmerio/wasmer/pull/1754) Implement aarch64 ABI for compiler-llvm.
- [#1693](https://github.com/wasmerio/wasmer/pull/1693) Add `wasmer create-exe` subcommand.

### Changed

- [#1772](https://github.com/wasmerio/wasmer/pull/1772) Remove lifetime parameter from `NativeFunc`.
- [#1762](https://github.com/wasmerio/wasmer/pull/1762) Allow the `=` sign in a WASI environment variable value.
- [#1710](https://github.com/wasmerio/wasmer/pull/1710) Memory for function call trampolines is now owned by the Artifact.
- [#1781](https://github.com/wasmerio/wasmer/pull/1781) Cranelift upgrade to 0.67.
- [#1777](https://github.com/wasmerio/wasmer/pull/1777) Wasmparser update to 0.65.
- [#1775](https://github.com/wasmerio/wasmer/pull/1775) Improve LimitingTunables implementation.
- [#1720](https://github.com/wasmerio/wasmer/pull/1720) Autodetect llvm regardless of architecture.

### Fixed

- [#1718](https://github.com/wasmerio/wasmer/pull/1718) Fix panic in the API in some situations when the memory's min bound was greater than the memory's max bound.
- [#1731](https://github.com/wasmerio/wasmer/pull/1731) In compiler-llvm always load before store, to trigger any traps before any bytes are written.

## 1.0.0-alpha4 - 2020-10-08

### Added
- [#1635](https://github.com/wasmerio/wasmer/pull/1635) Implement `wat2wasm` in the Wasm C API.
- [#1636](https://github.com/wasmerio/wasmer/pull/1636) Implement `wasm_module_validate` in the Wasm C API.
- [#1657](https://github.com/wasmerio/wasmer/pull/1657) Implement `wasm_trap_t` and `wasm_frame_t` for Wasm C API; add examples in Rust and C of exiting early with a host function.

### Fixed
- [#1690](https://github.com/wasmerio/wasmer/pull/1690) Fix `wasm_memorytype_limits` where `min` and `max` represents pages, not bytes. Additionally, fixes the max limit sentinel value.
- [#1671](https://github.com/wasmerio/wasmer/pull/1671) Fix probestack firing inappropriately, and sometimes over/under allocating stack.
- [#1660](https://github.com/wasmerio/wasmer/pull/1660) Fix issue preventing map-dir aliases starting with `/` from working properly.
- [#1624](https://github.com/wasmerio/wasmer/pull/1624) Add Value::I32/Value::I64 converters from unsigned ints.

### Changed
- [#1682](https://github.com/wasmerio/wasmer/pull/1682) Improve error reporting when making a memory with invalid settings.
- [#1691](https://github.com/wasmerio/wasmer/pull/1691) Bump minimum supported Rust version to 1.46.0
- [#1645](https://github.com/wasmerio/wasmer/pull/1645) Move the install script to https://github.com/wasmerio/wasmer-install

## 1.0.0-alpha3 - 2020-09-14

### Fixed

- [#1620](https://github.com/wasmerio/wasmer/pull/1620) Fix bug causing the Wapm binary to not be packaged with the release
- [#1619](https://github.com/wasmerio/wasmer/pull/1619) Improve error message in engine-native when C compiler is missing

## 1.0.0-alpha02.0 - 2020-09-11

### Added

- [#1566](https://github.com/wasmerio/wasmer/pull/1566) Add support for opening special Unix files to the WASI FS

### Fixed

- [#1602](https://github.com/wasmerio/wasmer/pull/1602) Fix panic when calling host functions with negative numbers in certain situations
- [#1590](https://github.com/wasmerio/wasmer/pull/1590) Fix soundness issue in API of vm::Global

## TODO: 1.0.0-alpha01.0

- Wasmer refactor lands

## 0.17.1 - 2020-06-24

### Changed
- [#1439](https://github.com/wasmerio/wasmer/pull/1439) Move `wasmer-interface-types` into its own repository

### Fixed

- [#1554](https://github.com/wasmerio/wasmer/pull/1554) Update supported stable Rust version to 1.45.2.
- [#1552](https://github.com/wasmerio/wasmer/pull/1552) Disable `sigint` handler by default.

## 0.17.0 - 2020-05-11

### Added
- [#1331](https://github.com/wasmerio/wasmer/pull/1331) Implement the `record` type and instrutions for WIT
- [#1345](https://github.com/wasmerio/wasmer/pull/1345) Adding ARM testing in Azure Pipelines
- [#1329](https://github.com/wasmerio/wasmer/pull/1329) New numbers and strings instructions for WIT
- [#1285](https://github.com/wasmerio/wasmer/pull/1285) Greatly improve errors in `wasmer-interface-types`
- [#1303](https://github.com/wasmerio/wasmer/pull/1303) NaN canonicalization for singlepass backend.
- [#1313](https://github.com/wasmerio/wasmer/pull/1313) Add new high-level public API through `wasmer` crate. Includes many updates including:
  - Minor improvement: `imports!` macro now handles no trailing comma as well as a trailing comma in namespaces and between namespaces.
  - New methods on `Module`: `exports`, `imports`, and `custom_sections`.
  - New way to get exports from an instance with `let func_name: Func<i32, i64> = instance.exports.get("func_name");`.
  - Improved `Table` APIs including `set` which now allows setting functions directly.  TODO: update this more if `Table::get` gets made public in this PR
  - TODO: finish the list of changes here
- [#1305](https://github.com/wasmerio/wasmer/pull/1305) Handle panics from DynamicFunc.
- [#1300](https://github.com/wasmerio/wasmer/pull/1300) Add support for multiple versions of WASI tests: wasitests now test all versions of WASI.
- [#1292](https://github.com/wasmerio/wasmer/pull/1292) Experimental Support for Android (x86_64 and AArch64)

### Fixed
- [#1283](https://github.com/wasmerio/wasmer/pull/1283) Workaround for floating point arguments and return values in `DynamicFunc`s.

### Changed
- [#1401](https://github.com/wasmerio/wasmer/pull/1401) Make breaking change to `RuntimeError`: `RuntimeError` is now more explicit about its possible error values allowing for better insight into why a call into Wasm failed.
- [#1382](https://github.com/wasmerio/wasmer/pull/1382) Refactored test infranstructure (part 2)
- [#1380](https://github.com/wasmerio/wasmer/pull/1380) Refactored test infranstructure (part 1)
- [#1357](https://github.com/wasmerio/wasmer/pull/1357) Refactored bin commands into separate files
- [#1335](https://github.com/wasmerio/wasmer/pull/1335) Change mutability of `memory` to `const` in `wasmer_memory_data_length` in the C API
- [#1332](https://github.com/wasmerio/wasmer/pull/1332) Add option to `CompilerConfig` to force compiler IR verification off even when `debug_assertions` are enabled. This can be used to make debug builds faster, which may be important if you're creating a library that wraps Wasmer and depend on the speed of debug builds.
- [#1320](https://github.com/wasmerio/wasmer/pull/1320) Change `custom_sections` field in `ModuleInfo` to be more standards compliant by allowing multiple custom sections with the same name. To get the old behavior with the new API, you can add `.last().unwrap()` to accesses. For example, `module_info.custom_sections["custom_section_name"].last().unwrap()`.
- [#1301](https://github.com/wasmerio/wasmer/pull/1301) Update supported stable Rust version to 1.41.1.

## 0.16.2 - 2020-03-11

### Fixed

- [#1294](https://github.com/wasmerio/wasmer/pull/1294) Fix bug related to system calls in WASI that rely on reading from WasmPtrs as arrays of length 0. `WasmPtr` will now succeed on length 0 arrays again.

## 0.16.1 - 2020-03-11

### Fixed

- [#1291](https://github.com/wasmerio/wasmer/pull/1291) Fix installation packaging script to package the `wax` command.

## 0.16.0 - 2020-03-11

### Added
- [#1286](https://github.com/wasmerio/wasmer/pull/1286) Updated Windows Wasmer icons. Add wax
- [#1284](https://github.com/wasmerio/wasmer/pull/1284) Implement string and memory instructions in `wasmer-interface-types`

### Fixed
- [#1272](https://github.com/wasmerio/wasmer/pull/1272) Fix off-by-one error bug when accessing memory with a `WasmPtr` that contains the last valid byte of memory. Also changes the behavior of `WasmPtr<T, Array>` with a length of 0 and `WasmPtr<T>` where `std::mem::size_of::<T>()` is 0 to always return `None`

## 0.15.0 - 2020-03-04

- [#1263](https://github.com/wasmerio/wasmer/pull/1263) Changed the behavior of some WASI syscalls to now handle preopened directories more properly. Changed default `--debug` logging to only show Wasmer-related messages.
- [#1217](https://github.com/wasmerio/wasmer/pull/1217) Polymorphic host functions based on dynamic trampoline generation.
- [#1252](https://github.com/wasmerio/wasmer/pull/1252) Allow `/` in wasi `--mapdir` wasm path.
- [#1212](https://github.com/wasmerio/wasmer/pull/1212) Add support for GDB JIT debugging:
  - Add `--generate-debug-info` and `-g` flags to `wasmer run` to generate debug information during compilation. The debug info is passed via the GDB JIT interface to a debugger to allow source-level debugging of Wasm files. Currently only available on clif-backend.
  - Break public middleware APIs: there is now a `source_loc` parameter that should be passed through if applicable.
  - Break compiler trait methods such as `feed_local`, `feed_event` as well as `ModuleCodeGenerator::finalize`.

## 0.14.1 - 2020-02-24

- [#1245](https://github.com/wasmerio/wasmer/pull/1245) Use Ubuntu 16.04 in CI so that we use an earlier version of GLIBC.
- [#1234](https://github.com/wasmerio/wasmer/pull/1234) Check for unused excluded spectest failures.
- [#1232](https://github.com/wasmerio/wasmer/pull/1232) `wasmer-interface-types` has a WAT decoder.

## 0.14.0 - 2020-02-20

- [#1233](https://github.com/wasmerio/wasmer/pull/1233) Improved Wasmer C API release artifacts.
- [#1216](https://github.com/wasmerio/wasmer/pull/1216) `wasmer-interface-types` receives a binary encoder.
- [#1228](https://github.com/wasmerio/wasmer/pull/1228) Singlepass cleanup: Resolve several FIXMEs and remove protect_unix.
- [#1218](https://github.com/wasmerio/wasmer/pull/1218) Enable Cranelift verifier in debug mode. Fix bug with table indices being the wrong type.
- [#787](https://github.com/wasmerio/wasmer/pull/787) New crate `wasmer-interface-types` to implement WebAssembly Interface Types.
- [#1213](https://github.com/wasmerio/wasmer/pull/1213) Fixed WASI `fdstat` to detect `isatty` properly.
- [#1192](https://github.com/wasmerio/wasmer/pull/1192) Use `ExceptionCode` for error representation.
- [#1191](https://github.com/wasmerio/wasmer/pull/1191) Fix singlepass miscompilation on `Operator::CallIndirect`.
- [#1180](https://github.com/wasmerio/wasmer/pull/1180) Fix compilation for target `x86_64-unknown-linux-musl`.
- [#1170](https://github.com/wasmerio/wasmer/pull/1170) Improve the WasiFs builder API with convenience methods for overriding stdin, stdout, and stderr as well as a new sub-builder for controlling the permissions and properties of preopened directories.  Also breaks that implementations of `WasiFile` must be `Send` -- please file an issue if this change causes you any issues.
- [#1161](https://github.com/wasmerio/wasmer/pull/1161) Require imported functions to be `Send`. This is a breaking change that fixes a soundness issue in the API.
- [#1140](https://github.com/wasmerio/wasmer/pull/1140) Use [`blake3`](https://github.com/BLAKE3-team/BLAKE3) as default hashing algorithm for caching.
- [#1129](https://github.com/wasmerio/wasmer/pull/1129) Standard exception types for singlepass backend.

## 0.13.1 - 2020-01-16
- Fix bug in wapm related to the `package.wasmer_extra_flags` entry in the manifest

## 0.13.0 - 2020-01-15

Special thanks to [@repi](https://github.com/repi) and [@srenatus](https://github.com/srenatus) for their contributions!

- [#1153](https://github.com/wasmerio/wasmer/pull/1153) Added Wasmex, an Elixir language integration, to the README
- [#1133](https://github.com/wasmerio/wasmer/pull/1133) New `wasmer_trap` function in the C API, to properly error from within a host function
- [#1147](https://github.com/wasmerio/wasmer/pull/1147) Remove `log` and `trace` macros from `wasmer-runtime-core`, remove `debug` and `trace` features from `wasmer-*` crates, use the `log` crate for logging and use `fern` in the Wasmer CLI binary to output log messages.  Colorized output will be enabled automatically if printing to a terminal, to force colorization on or off, set the `WASMER_COLOR` environment variable to `true` or `false`.
- [#1128](https://github.com/wasmerio/wasmer/pull/1128) Fix a crash when a host function is missing and the `allow_missing_functions` flag is enabled
- [#1099](https://github.com/wasmerio/wasmer/pull/1099) Remove `backend::Backend` from `wasmer_runtime_core`
- [#1097](https://github.com/wasmerio/wasmer/pull/1097) Move inline breakpoint outside of runtime backend
- [#1095](https://github.com/wasmerio/wasmer/pull/1095) Update to cranelift 0.52.
- [#1092](https://github.com/wasmerio/wasmer/pull/1092) Add `get_utf8_string_with_nul` to `WasmPtr` to read nul-terminated strings from memory.
- [#1071](https://github.com/wasmerio/wasmer/pull/1071) Add support for non-trapping float-to-int conversions, enabled by default.

## 0.12.0 - 2019-12-18

Special thanks to [@ethanfrey](https://github.com/ethanfrey), [@AdamSLevy](https://github.com/AdamSLevy), [@Jasper-Bekkers](https://github.com/Jasper-Bekkers), [@srenatus](https://github.com/srenatus) for their contributions!

- [#1078](https://github.com/wasmerio/wasmer/pull/1078) Increase the maximum number of parameters `Func` can take
- [#1062](https://github.com/wasmerio/wasmer/pull/1062) Expose some opt-in Emscripten functions to the C API
- [#1032](https://github.com/wasmerio/wasmer/pull/1032) Change the signature of the Emscripten `abort` function to work with Emscripten 1.38.30
- [#1060](https://github.com/wasmerio/wasmer/pull/1060) Test the capi with all the backends
- [#1069](https://github.com/wasmerio/wasmer/pull/1069) Add function `get_memory_and_data` to `Ctx` to help prevent undefined behavior and mutable aliasing. It allows accessing memory while borrowing data mutably for the `Ctx` lifetime. This new function is now being used in `wasmer-wasi`.
- [#1058](https://github.com/wasmerio/wasmer/pull/1058) Fix minor panic issue when `wasmer::compile_with` called with llvm backend.
- [#858](https://github.com/wasmerio/wasmer/pull/858) Minor panic fix when wasmer binary with `loader` option run a module without exported `_start` function.
- [#1056](https://github.com/wasmerio/wasmer/pull/1056) Improved `--invoke` args parsing (supporting `i32`, `i64`, `f32` and `f32`) in Wasmer CLI
- [#1054](https://github.com/wasmerio/wasmer/pull/1054) Improve `--invoke` output in Wasmer CLI
- [#1053](https://github.com/wasmerio/wasmer/pull/1053) For RuntimeError and breakpoints, use Box<Any + Send> instead of Box<Any>.
- [#1052](https://github.com/wasmerio/wasmer/pull/1052) Fix minor panic and improve Error handling in singlepass backend.
- [#1050](https://github.com/wasmerio/wasmer/pull/1050) Attach C & C++ headers to releases.
- [#1033](https://github.com/wasmerio/wasmer/pull/1033) Set cranelift backend as default compiler backend again, require at least one backend to be enabled for Wasmer CLI
- [#1044](https://github.com/wasmerio/wasmer/pull/1044) Enable AArch64 support in the LLVM backend.
- [#1030](https://github.com/wasmerio/wasmer/pull/1030) Ability to generate `ImportObject` for a specific version WASI version with the C API.
- [#1028](https://github.com/wasmerio/wasmer/pull/1028) Introduce strict/non-strict modes for `get_wasi_version`
- [#1029](https://github.com/wasmerio/wasmer/pull/1029) Add the “floating” `WasiVersion::Latest` version.
- [#1006](https://github.com/wasmerio/wasmer/pull/1006) Fix minor panic issue when `wasmer::compile_with` called with llvm backend
- [#1009](https://github.com/wasmerio/wasmer/pull/1009) Enable LLVM verifier for all tests, add new llvm-backend-tests crate.
- [#1022](https://github.com/wasmerio/wasmer/pull/1022) Add caching support for Singlepass backend.
- [#1004](https://github.com/wasmerio/wasmer/pull/1004) Add the Auto backend to enable to adapt backend usage depending on wasm file executed.
- [#1068](https://github.com/wasmerio/wasmer/pull/1068) Various cleanups for the singlepass backend on AArch64.

## 0.11.0 - 2019-11-22

- [#713](https://github.com/wasmerio/wasmer/pull/713) Add AArch64 support for singlepass.
- [#995](https://github.com/wasmerio/wasmer/pull/995) Detect when a global is read without being initialized (emit a proper error instead of panicking)
- [#996](https://github.com/wasmerio/wasmer/pull/997) Refactored spectests, emtests and wasitests to use default compiler logic
- [#992](https://github.com/wasmerio/wasmer/pull/992) Updates WAPM version to 0.4.1, fix arguments issue introduced in #990
- [#990](https://github.com/wasmerio/wasmer/pull/990) Default wasmer CLI to `run`.  Wasmer will now attempt to parse unrecognized command line options as if they were applied to the run command: `wasmer mywasm.wasm --dir=.` now works!
- [#987](https://github.com/wasmerio/wasmer/pull/987) Fix `runtime-c-api` header files when compiled by gnuc.
- [#957](https://github.com/wasmerio/wasmer/pull/957) Change the meaning of `wasmer_wasi::is_wasi_module` to detect any type of WASI module, add support for new wasi snapshot_preview1
- [#934](https://github.com/wasmerio/wasmer/pull/934) Simplify float expressions in the LLVM backend.

## 0.10.2 - 2019-11-18

- [#968](https://github.com/wasmerio/wasmer/pull/968) Added `--invoke` option to the command
- [#964](https://github.com/wasmerio/wasmer/pull/964) Enable cross-compilation for specific target
- [#971](https://github.com/wasmerio/wasmer/pull/971) In LLVM backend, use unaligned loads and stores for non-atomic accesses to wasmer memory.
- [#960](https://github.com/wasmerio/wasmer/pull/960) Fix `runtime-c-api` header files when compiled by clang.
- [#925](https://github.com/wasmerio/wasmer/pull/925) Host functions can be closures with a captured environment.
- [#917](https://github.com/wasmerio/wasmer/pull/917) Host functions (aka imported functions) may not have `&mut vm::Ctx` as first argument, i.e. the presence of the `&mut vm::Ctx` argument is optional.
- [#915](https://github.com/wasmerio/wasmer/pull/915) All backends share the same definition of `Trampoline` (defined in `wasmer-runtime-core`).

## 0.10.1 - 2019-11-11

- [#952](https://github.com/wasmerio/wasmer/pull/952) Use C preprocessor to properly hide trampoline functions on Windows and non-x86_64 targets.

## 0.10.0 - 2019-11-11

Special thanks to [@newpavlov](https://github.com/newpavlov) and [@Maxgy](https://github.com/Maxgy) for their contributions!

- [#942](https://github.com/wasmerio/wasmer/pull/942) Deny missing docs in runtime core and add missing docs
- [#939](https://github.com/wasmerio/wasmer/pull/939) Fix bug causing attempts to append to files with WASI to delete the contents of the file
- [#940](https://github.com/wasmerio/wasmer/pull/940) Update supported Rust version to 1.38+
- [#923](https://github.com/wasmerio/wasmer/pull/923) Fix memory leak in the C API caused by an incorrect cast in `wasmer_trampoline_buffer_destroy`
- [#921](https://github.com/wasmerio/wasmer/pull/921) In LLVM backend, annotate all memory accesses with TBAA metadata.
- [#883](https://github.com/wasmerio/wasmer/pull/883) Allow floating point operations to have arbitrary inputs, even including SNaNs.
- [#856](https://github.com/wasmerio/wasmer/pull/856) Expose methods in the runtime C API to get a WASI import object

## 0.9.0 - 2019-10-23

Special thanks to @alocquet for their contributions!

- [#898](https://github.com/wasmerio/wasmer/pull/898) State tracking is now disabled by default in the LLVM backend. It can be enabled with `--track-state`.
- [#861](https://github.com/wasmerio/wasmer/pull/861) Add descriptions to `unimplemented!` macro in various places
- [#897](https://github.com/wasmerio/wasmer/pull/897) Removes special casing of stdin, stdout, and stderr in WASI.  Closing these files now works.  Removes `stdin`, `stdout`, and `stderr` from `WasiFS`, replaced by the methods `stdout`, `stdout_mut`, and so on.
- [#863](https://github.com/wasmerio/wasmer/pull/863) Fix min and max for cases involving NaN and negative zero when using the LLVM backend.

## 0.8.0 - 2019-10-02

Special thanks to @jdanford for their contributions!

- [#850](https://github.com/wasmerio/wasmer/pull/850) New `WasiStateBuilder` API. small, add misc. breaking changes to existing API (for example, changing the preopen dirs arg on `wasi::generate_import_object` from `Vec<String>` to `Vec<Pathbuf>`)
- [#852](https://github.com/wasmerio/wasmer/pull/852) Make minor grammar/capitalization fixes to README.md
- [#841](https://github.com/wasmerio/wasmer/pull/841) Slightly improve rustdoc documentation and small updates to outdated info in readme files
- [#836](https://github.com/wasmerio/wasmer/pull/836) Update Cranelift fork version to `0.44.0`
- [#839](https://github.com/wasmerio/wasmer/pull/839) Change supported version to stable Rust 1.37+
- [#834](https://github.com/wasmerio/wasmer/pull/834) Fix panic when unwraping `wasmer` arguments
- [#835](https://github.com/wasmerio/wasmer/pull/835) Add parallel execution example (independent instances created from the same `ImportObject` and `Module` run with rayon)
- [#834](https://github.com/wasmerio/wasmer/pull/834) Fix panic when parsing numerical arguments for no-ABI targets run with the wasmer binary
- [#833](https://github.com/wasmerio/wasmer/pull/833) Add doc example of using ImportObject's new `maybe_with_namespace` method
- [#832](https://github.com/wasmerio/wasmer/pull/832) Delete unused runtime ABI
- [#809](https://github.com/wasmerio/wasmer/pull/809) Fix bugs leading to panics in `LocalBacking`.
- [#831](https://github.com/wasmerio/wasmer/pull/831) Add support for atomic operations, excluding wait and notify, to singlepass.
- [#822](https://github.com/wasmerio/wasmer/pull/822) Update Cranelift fork version to `0.43.1`
- [#829](https://github.com/wasmerio/wasmer/pull/829) Fix deps on `make bench-*` commands; benchmarks don't compile other backends now
- [#807](https://github.com/wasmerio/wasmer/pull/807) Implement Send for `Instance`, breaking change on `ImportObject`, remove method `get_namespace` replaced with `with_namespace` and `maybe_with_namespace`
- [#817](https://github.com/wasmerio/wasmer/pull/817) Add document for tracking features across backends and language integrations, [docs/feature_matrix.md]
- [#823](https://github.com/wasmerio/wasmer/issues/823) Improved Emscripten / WASI integration
- [#821](https://github.com/wasmerio/wasmer/issues/821) Remove patch version on most deps Cargo manifests.  This gives Wasmer library users more control over which versions of the deps they use.
- [#820](https://github.com/wasmerio/wasmer/issues/820) Remove null-pointer checks in `WasmPtr` from runtime-core, re-add them in Emscripten
- [#803](https://github.com/wasmerio/wasmer/issues/803) Add method to `Ctx` to invoke functions by their `TableIndex`
- [#790](https://github.com/wasmerio/wasmer/pull/790) Fix flaky test failure with LLVM, switch to large code model.
- [#788](https://github.com/wasmerio/wasmer/pull/788) Use union merge on the changelog file.
- [#785](https://github.com/wasmerio/wasmer/pull/785) Include Apache license file for spectests.
- [#786](https://github.com/wasmerio/wasmer/pull/786) In the LLVM backend, lower atomic wasm operations to atomic machine instructions.
- [#784](https://github.com/wasmerio/wasmer/pull/784) Fix help string for wasmer run.

## 0.7.0 - 2019-09-12

Special thanks to @YaronWittenstein @penberg for their contributions.

- [#776](https://github.com/wasmerio/wasmer/issues/776) Allow WASI preopened fds to be closed
- [#774](https://github.com/wasmerio/wasmer/issues/774) Add more methods to the `WasiFile` trait
- [#772](https://github.com/wasmerio/wasmer/issues/772) [#770](https://github.com/wasmerio/wasmer/issues/770) Handle more internal failures by passing back errors
- [#756](https://github.com/wasmerio/wasmer/issues/756) Allow NULL parameter and 0 arity in `wasmer_export_func_call` C API
- [#747](https://github.com/wasmerio/wasmer/issues/747) Return error instead of panicking on traps when using the Wasmer binary
- [#741](https://github.com/wasmerio/wasmer/issues/741) Add validate Wasm fuzz target
- [#733](https://github.com/wasmerio/wasmer/issues/733) Remove dependency on compiler backends for `middleware-common`
- [#732](https://github.com/wasmerio/wasmer/issues/732) [#731](https://github.com/wasmerio/wasmer/issues/731) WASI bug fixes and improvements
- [#726](https://github.com/wasmerio/wasmer/issues/726) Add serialization and deserialization for Wasi State
- [#716](https://github.com/wasmerio/wasmer/issues/716) Improve portability of install script
- [#714](https://github.com/wasmerio/wasmer/issues/714) Add Code of Conduct
- [#708](https://github.com/wasmerio/wasmer/issues/708) Remove unconditional dependency on Cranelift in the C API
- [#703](https://github.com/wasmerio/wasmer/issues/703) Fix compilation on AArch64 Linux
- [#702](https://github.com/wasmerio/wasmer/issues/702) Add SharedMemory to Wasmer. Add `--enable-threads` flag, add partial implementation of atomics to LLVM backend.
- [#698](https://github.com/wasmerio/wasmer/issues/698) [#690](https://github.com/wasmerio/wasmer/issues/690) [#687](https://github.com/wasmerio/wasmer/issues/690) Fix panics in Emscripten
- [#689](https://github.com/wasmerio/wasmer/issues/689) Replace `wasmer_runtime_code::memory::Atomic` with `std::sync::atomic` atomics, changing its interface
- [#680](https://github.com/wasmerio/wasmer/issues/680) [#673](https://github.com/wasmerio/wasmer/issues/673) [#669](https://github.com/wasmerio/wasmer/issues/669) [#660](https://github.com/wasmerio/wasmer/issues/660) [#659](https://github.com/wasmerio/wasmer/issues/659) Misc. runtime and singlepass fixes
- [#677](https://github.com/wasmerio/wasmer/issues/677) [#675](https://github.com/wasmerio/wasmer/issues/675) [#674](https://github.com/wasmerio/wasmer/issues/674) LLVM backend fixes and improvements
- [#671](https://github.com/wasmerio/wasmer/issues/671) Implement fs polling in `wasi::poll_oneoff` for Unix-like platforms
- [#656](https://github.com/wasmerio/wasmer/issues/656) Move CI to Azure Pipelines
- [#650](https://github.com/wasmerio/wasmer/issues/650) Implement `wasi::path_rename`, improve WASI FS public api, and allow open files to exist even when the underlying file is deleted
- [#643](https://github.com/wasmerio/wasmer/issues/643) Implement `wasi::path_symlink` and improve WASI FS public api IO error reporting
- [#608](https://github.com/wasmerio/wasmer/issues/608) Implement wasi syscalls `fd_allocate`, `fd_sync`, `fd_pread`, `path_link`, `path_filestat_set_times`; update WASI fs API in a WIP way; reduce coupling of WASI code to host filesystem; make debug messages from WASI more readable; improve rights-checking when calling syscalls; implement reference counting on inodes; misc bug fixes and improvements
- [#616](https://github.com/wasmerio/wasmer/issues/616) Create the import object separately from instance instantiation in `runtime-c-api`
- [#620](https://github.com/wasmerio/wasmer/issues/620) Replace one `throw()` with `noexcept` in llvm backend
- [#618](https://github.com/wasmerio/wasmer/issues/618) Implement `InternalEvent::Breakpoint` in the llvm backend to allow metering in llvm
- [#615](https://github.com/wasmerio/wasmer/issues/615) Eliminate `FunctionEnvironment` construction in `feed_event()` speeding up to 70% of compilation in clif
- [#609](https://github.com/wasmerio/wasmer/issues/609) Update dependencies
- [#602](https://github.com/wasmerio/wasmer/issues/602) C api extract instance context from instance
- [#590](https://github.com/wasmerio/wasmer/issues/590) Error visibility changes in wasmer-c-api
- [#589](https://github.com/wasmerio/wasmer/issues/589) Make `wasmer_byte_array` fields `public` in wasmer-c-api

## 0.6.0 - 2019-07-31
- [#603](https://github.com/wasmerio/wasmer/pull/603) Update Wapm-cli, bump version numbers
- [#595](https://github.com/wasmerio/wasmer/pull/595) Add unstable public API for interfacing with the WASI file system in plugin-like usecases
- [#598](https://github.com/wasmerio/wasmer/pull/598) LLVM Backend is now supported in Windows
- [#599](https://github.com/wasmerio/wasmer/pull/599) Fix llvm backend failures in fat spec tests and simd_binaryen spec test.
- [#579](https://github.com/wasmerio/wasmer/pull/579) Fix bug in caching with LLVM and Singlepass backends.
  Add `default-backend-singlepass`, `default-backend-llvm`, and `default-backend-cranelift` features to `wasmer-runtime`
  to control the `default_compiler()` function (this is a breaking change).  Add `compiler_for_backend` function in `wasmer-runtime`
- [#561](https://github.com/wasmerio/wasmer/pull/561) Call the `data_finalizer` field on the `Ctx`
- [#576](https://github.com/wasmerio/wasmer/pull/576) fix `Drop` of uninit `Ctx`
- [#542](https://github.com/wasmerio/wasmer/pull/542) Add SIMD support to Wasmer (LLVM backend only)
  - Updates LLVM to version 8.0

## 0.5.7 - 2019-07-23
- [#575](https://github.com/wasmerio/wasmer/pull/575) Prepare for release; update wapm to 0.3.6
- [#555](https://github.com/wasmerio/wasmer/pull/555) WASI filesystem rewrite.  Major improvements
  - adds virtual root showing all preopened directories
  - improved sandboxing and code-reuse
  - symlinks work in a lot more situations
  - many misc. improvements to most syscalls touching the filesystem

## 0.5.6 - 2019-07-16
- [#565](https://github.com/wasmerio/wasmer/pull/565) Update wapm and bump version to 0.5.6
- [#563](https://github.com/wasmerio/wasmer/pull/563) Improve wasi testing infrastructure
  - fixes arg parsing from comments & fixes the mapdir test to have the native code doing the same thing as the WASI code
  - makes wasitests-generate output stdout/stderr by default & adds function to print stdout and stderr for a command if it fails
  - compiles wasm with size optimizations & strips generated wasm with wasm-strip
- [#554](https://github.com/wasmerio/wasmer/pull/554) Finish implementation of `wasi::fd_seek`, fix bug in filestat
- [#550](https://github.com/wasmerio/wasmer/pull/550) Fix singlepass compilation error with `imul` instruction


## 0.5.5 - 2019-07-10
- [#541](https://github.com/wasmerio/wasmer/pull/541) Fix dependency graph by making separate test crates; ABI implementations should not depend on compilers. Add Cranelift fork as git submodule of clif-backend
- [#537](https://github.com/wasmerio/wasmer/pull/537) Add hidden flag (`--cache-key`) to use prehashed key into the compiled wasm cache and change compiler backend-specific caching to use directories
- [#536](https://github.com/wasmerio/wasmer/pull/536) ~Update cache to use compiler backend name in cache key~

## 0.5.4 - 2019-07-06
- [#529](https://github.com/wasmerio/wasmer/pull/529) Updates the Wasm Interface library, which is used by wapm, with bug fixes and error message improvements

## 0.5.3 - 2019-07-03
- [#523](https://github.com/wasmerio/wasmer/pull/523) Update wapm version to fix bug related to signed packages in the global namespace and locally-stored public keys

## 0.5.2 - 2019-07-02
- [#516](https://github.com/wasmerio/wasmer/pull/516) Add workaround for singlepass miscompilation on GetLocal
- [#521](https://github.com/wasmerio/wasmer/pull/521) Update Wapm-cli, bump version numbers
- [#518](https://github.com/wasmerio/wasmer/pull/518) Update Cranelift and WasmParser
- [#514](https://github.com/wasmerio/wasmer/pull/514) [#519](https://github.com/wasmerio/wasmer/pull/519) Improved Emscripten network related calls, added a null check to `WasmPtr`
- [#515](https://github.com/wasmerio/wasmer/pull/515) Improved Emscripten dyncalls
- [#513](https://github.com/wasmerio/wasmer/pull/513) Fix emscripten lseek implementation.
- [#510](https://github.com/wasmerio/wasmer/pull/510) Simplify construction of floating point constants in LLVM backend. Fix LLVM assertion failure due to definition of %ctx.

## 0.5.1 - 2019-06-24
- [#508](https://github.com/wasmerio/wasmer/pull/508) Update wapm version, includes bug fixes

## 0.5.0 - 2019-06-17

- [#471](https://github.com/wasmerio/wasmer/pull/471) Added missing functions to run Python. Improved Emscripten bindings
- [#494](https://github.com/wasmerio/wasmer/pull/494) Remove deprecated type aliases from libc in the runtime C API
- [#493](https://github.com/wasmerio/wasmer/pull/493) `wasmer_module_instantiate` has better error messages in the runtime C API
- [#474](https://github.com/wasmerio/wasmer/pull/474) Set the install name of the dylib to `@rpath`
- [#490](https://github.com/wasmerio/wasmer/pull/490) Add MiddlewareChain and StreamingCompiler to runtime
- [#487](https://github.com/wasmerio/wasmer/pull/487) Fix stack offset check in singlepass backend
- [#450](https://github.com/wasmerio/wasmer/pull/450) Added Metering
- [#481](https://github.com/wasmerio/wasmer/pull/481) Added context trampoline into runtime
- [#484](https://github.com/wasmerio/wasmer/pull/484) Fix bugs in emscripten socket syscalls
- [#476](https://github.com/wasmerio/wasmer/pull/476) Fix bug with wasi::environ_get, fix off by one error in wasi::environ_sizes_get
- [#470](https://github.com/wasmerio/wasmer/pull/470) Add mapdir support to Emscripten, implement getdents for Unix
- [#467](https://github.com/wasmerio/wasmer/pull/467) `wasmer_instantiate` returns better error messages in the runtime C API
- [#463](https://github.com/wasmerio/wasmer/pull/463) Fix bug in WASI path_open allowing one level above preopened dir to be accessed
- [#461](https://github.com/wasmerio/wasmer/pull/461) Prevent passing negative lengths in various places in the runtime C API
- [#459](https://github.com/wasmerio/wasmer/pull/459) Add monotonic and real time clocks for wasi on windows
- [#447](https://github.com/wasmerio/wasmer/pull/447) Add trace macro (`--features trace`) for more verbose debug statements
- [#451](https://github.com/wasmerio/wasmer/pull/451) Add `--mapdir=src:dest` flag to rename host directories in the guest context
- [#457](https://github.com/wasmerio/wasmer/pull/457) Implement file metadata for WASI, fix bugs in WASI clock code for Unix platforms

## 0.4.2 - 2019-05-16

- [#416](https://github.com/wasmerio/wasmer/pull/416) Remote code loading framework
- [#449](https://github.com/wasmerio/wasmer/pull/449) Fix bugs: opening host files in filestat and opening with write permissions unconditionally in path_open
- [#442](https://github.com/wasmerio/wasmer/pull/442) Misc. WASI FS fixes and implement readdir
- [#440](https://github.com/wasmerio/wasmer/pull/440) Fix type mismatch between `wasmer_instance_call` and `wasmer_export_func_*_arity` functions in the runtime C API.
- [#269](https://github.com/wasmerio/wasmer/pull/269) Add better runtime docs
- [#432](https://github.com/wasmerio/wasmer/pull/432) Fix returned value of `wasmer_last_error_message` in the runtime C API
- [#429](https://github.com/wasmerio/wasmer/pull/429) Get wasi::path_filestat_get working for some programs; misc. minor WASI FS improvements
- [#413](https://github.com/wasmerio/wasmer/pull/413) Update LLVM backend to use new parser codegen traits

## 0.4.1 - 2019-05-06

- [#426](https://github.com/wasmerio/wasmer/pull/426) Update wapm-cli submodule, bump version to 0.4.1
- [#422](https://github.com/wasmerio/wasmer/pull/422) Improved Emscripten functions to run optipng and pngquant compiled to wasm
- [#409](https://github.com/wasmerio/wasmer/pull/409) Improved Emscripten functions to run JavascriptCore compiled to wasm
- [#399](https://github.com/wasmerio/wasmer/pull/399) Add example of using a plugin extended from WASI
- [#397](https://github.com/wasmerio/wasmer/pull/397) Fix WASI fs abstraction to work on Windows
- [#390](https://github.com/wasmerio/wasmer/pull/390) Pin released wapm version and add it as a git submodule
- [#408](https://github.com/wasmerio/wasmer/pull/408) Add images to windows installer and update installer to add wapm bin directory to path

## 0.4.0 - 2019-04-23

- [#383](https://github.com/wasmerio/wasmer/pull/383) Hook up wasi exit code to wasmer cli.
- [#382](https://github.com/wasmerio/wasmer/pull/382) Improve error message on `--backend` flag to only suggest currently enabled backends
- [#381](https://github.com/wasmerio/wasmer/pull/381) Allow retrieving propagated user errors.
- [#379](https://github.com/wasmerio/wasmer/pull/379) Fix small return types from imported functions.
- [#371](https://github.com/wasmerio/wasmer/pull/371) Add more Debug impl for WASI types
- [#368](https://github.com/wasmerio/wasmer/pull/368) Fix issue with write buffering
- [#343](https://github.com/wasmerio/wasmer/pull/343) Implement preopened files for WASI and fix aligment issue when accessing WASI memory
- [#367](https://github.com/wasmerio/wasmer/pull/367) Add caching support to the LLVM backend.
- [#366](https://github.com/wasmerio/wasmer/pull/366) Remove `UserTrapper` trait to fix [#365](https://github.com/wasmerio/wasmer/issues/365).
- [#348](https://github.com/wasmerio/wasmer/pull/348) Refactor internal runtime ↔️ backend abstraction.
- [#355](https://github.com/wasmerio/wasmer/pull/355) Misc changes to `Cargo.toml`s for publishing
- [#352](https://github.com/wasmerio/wasmer/pull/352) Bump version numbers to 0.3.0
- [#351](https://github.com/wasmerio/wasmer/pull/351) Add hidden option to specify wasm program name (can be used to improve error messages)
- [#350](https://github.com/wasmerio/wasmer/pull/350) Enforce that CHANGELOG.md is updated through CI.
- [#349](https://github.com/wasmerio/wasmer/pull/349) Add [CHANGELOG.md](https://github.com/wasmerio/wasmer/blob/master/CHANGELOG.md).

## 0.3.0 - 2019-04-12

- [#276](https://github.com/wasmerio/wasmer/pull/276) [#288](https://github.com/wasmerio/wasmer/pull/288) [#344](https://github.com/wasmerio/wasmer/pull/344) Use new singlepass backend (with the `--backend=singlepass` when running Wasmer)
- [#338](https://github.com/wasmerio/wasmer/pull/338) Actually catch traps/panics/etc when using a typed func.
- [#325](https://github.com/wasmerio/wasmer/pull/325) Fixed func_index in debug mode
- [#323](https://github.com/wasmerio/wasmer/pull/323) Add validate subcommand to validate Wasm files
- [#321](https://github.com/wasmerio/wasmer/pull/321) Upgrade to Cranelift 0.3.0
- [#319](https://github.com/wasmerio/wasmer/pull/319) Add Export and GlobalDescriptor to Runtime API
- [#310](https://github.com/wasmerio/wasmer/pull/310) Cleanup warnings
- [#299](https://github.com/wasmerio/wasmer/pull/299) [#300](https://github.com/wasmerio/wasmer/pull/300) [#301](https://github.com/wasmerio/wasmer/pull/301) [#303](https://github.com/wasmerio/wasmer/pull/303) [#304](https://github.com/wasmerio/wasmer/pull/304) [#305](https://github.com/wasmerio/wasmer/pull/305) [#306](https://github.com/wasmerio/wasmer/pull/306) [#307](https://github.com/wasmerio/wasmer/pull/307) Add support for WASI 🎉
- [#286](https://github.com/wasmerio/wasmer/pull/286) Add extend to imports
- [#278](https://github.com/wasmerio/wasmer/pull/278) Add versioning to cache
- [#250](https://github.com/wasmerio/wasmer/pull/250) Setup bors<|MERGE_RESOLUTION|>--- conflicted
+++ resolved
@@ -1,1038 +1,1035 @@
-# Changelog
-
-*The format is based on [Keep a Changelog].*
-
-[Keep a Changelog]: http://keepachangelog.com/en/1.0.0/
-
-Looking for changes that affect our C API? See the [C API Changelog](lib/c-api/CHANGELOG.md).
-
-<<<<<<< HEAD
-## **Unreleased**
-
-## Added
-
-- Preliminary FreeBSD support
-=======
-## **Unreleased**
-
-## Fixed
- - [#3369](https://github.com/wasmerio/wasmer/pull/3369) Fix installing wasmer via cargo-binstall
->>>>>>> 7ece3e35
-
-
-## 3.0.1 - 23/11/2022
-
-## Added
-
-
-## Changed
-
-  - [#3344](https://github.com/wasmerio/wasmer/pull/3344) Revert #3145
-  - [#3341](https://github.com/wasmerio/wasmer/pull/3341) Update CHANGELOG.md
-
-## Fixed
-
-  - [#3342](https://github.com/wasmerio/wasmer/pull/3342) Fixes for 3.0.0 release
-
-
-
-## 3.0.0 - 20/11/2022
-
-## Added
-
-  - [#3338](https://github.com/wasmerio/wasmer/3338) Re-add codecov to get coverage reports
-  - [#3337](https://github.com/wasmerio/wasmer/3337) Add automation script to automate deploying releases on GitHub
-
-## Changed
-
-
-## Fixed
-
-  - [#3339](https://github.com/wasmerio/wasmer/3339) Fixes for wasmer login / wasmer add
-
-## 3.0.0-rc.4 - 19/11/2022
-
-## Added
-
-
-## Changed
-
-
-## Fixed
-
-
-
-
-## 3.0.0-rc.3 - 2022/11/18
-
-## Added
-
-- [#3314](https://github.com/wasmerio/wasmer/pull/3314) Add windows-gnu workflow
-- [#3317](https://github.com/wasmerio/wasmer/pull/3317) Add a `wasmer add` command for adding bindings to a WAPM package
-- [#3297](https://github.com/wasmerio/wasmer/pull/3297) Implement wasmer login
-- [#3311](https://github.com/wasmerio/wasmer/pull/3311) Export `Module::IoCompileError`
-
-## Changed
-
-- [#3319](https://github.com/wasmerio/wasmer/pull/3319) Disable 'Test integration CLI' on CI for the Windows platform as it's not working at all
-- [#3318](https://github.com/wasmerio/wasmer/pull/3318) Bump the MSRV to 1.63
-- [#3293](https://github.com/wasmerio/wasmer/pull/3293) Removed call to to_vec() on assembler.finalise()
-- [#3288](https://github.com/wasmerio/wasmer/pull/3288) Rollback all the TARGET_DIR changes
-- [#3284](https://github.com/wasmerio/wasmer/pull/3284) Makefile now handle TARGET_DIR env. var. for build too
-- [#3276](https://github.com/wasmerio/wasmer/pull/3276) Remove unnecessary checks to test internet connection
-- [#3275](https://github.com/wasmerio/wasmer/pull/3275) Disable printing "local package ... not found" in release mode
-- [#3273](https://github.com/wasmerio/wasmer/pull/3273) Undo Makefile commit
-
-## Fixed
-
-- [#3299](https://github.com/wasmerio/wasmer/pull/3299) Fix "create-exe" for windows-x86_64 target
-- [#3294](https://github.com/wasmerio/wasmer/pull/3294) Fix test sys yaml syntax
-- [#3287](https://github.com/wasmerio/wasmer/pull/3287) Fix Makefile with TARGET_DIR end with release folder, removing it
-- [#3286](https://github.com/wasmerio/wasmer/pull/3286) Fix Makefile with TARGET_DIR end with release folder
-- [#3285](https://github.com/wasmerio/wasmer/pull/3285) Fix CI to setup TARGET_DIR to target/release directly
-- [#3277](https://github.com/wasmerio/wasmer/pull/3277) Fix red CI on master
-
-## 3.0.0-rc.2 - 2022/11/02
-
-## Fixed
-- [#3268](https://github.com/wasmerio/wasmer/pulls/3268) Fix fd_right nightly test to avoid foo.txt file leftover
-- [#3260](https://github.com/wasmerio/wasmer/pulls/3260) Fix bug in wasmer run
-- [#3257](https://github.com/wasmerio/wasmer/pulls/3257) Fix linux-aarch64 build
-
-## 3.0.0-rc.1 - 2022/10/25
-
-## Added
-
-- [#3215](https://github.com/wasmerio/wasmer/pull/3215)  Update wasmer --version logic, integrate wapm-cli
-- [#3218](https://github.com/wasmerio/wasmer/pull/3218)  Seal `HostFunctionKind`
-- [#3222](https://github.com/wasmerio/wasmer/pull/3222)  Add function to retrieve function name from wasm_frame_t
-
-## Changed
-
-- [#3248](https://github.com/wasmerio/wasmer/pull/3248)  Move loupe CHANGELOG entry from 2.3.0 to 3.x
-- [#3230](https://github.com/wasmerio/wasmer/pull/3230)  Remove test if dest file exist on path_rename wasi syscall (for #3228)
-- [#3223](https://github.com/wasmerio/wasmer/pull/3223)  Delete lib/wasi-types-generated directory
-
-## Fixed
-
-- [#3145](https://github.com/wasmerio/wasmer/pull/3145)  C-API: add functions to overwrite stdin / stdout / stderr handlers
-- [#3240](https://github.com/wasmerio/wasmer/pull/3240)  Fix filesystem rights on WASI, add integration test for file permissions
-- [#3238](https://github.com/wasmerio/wasmer/pull/3238)  Fixed main README ocaml homepage link and added ocaml in other language README
-- [#3229](https://github.com/wasmerio/wasmer/pull/3229)  Fixed version to nightly-2022-10-09 for the CI build Minimal Wasmer Headless again
-- [#3227](https://github.com/wasmerio/wasmer/pull/3227)  Fixed version to nightly-2022-10-09 for the CI build Minimal Wasmer Headless
-- [#3226](https://github.com/wasmerio/wasmer/pull/3226)  Fixed version to nightly-2002-10-09 for the CI build Minimal Wasmer Headless
-- [#3221](https://github.com/wasmerio/wasmer/pull/3221)  Fix #3197
-- [#3211](https://github.com/wasmerio/wasmer/pull/3211)  Fix popcnt for aarch64
-- [#3204](https://github.com/wasmerio/wasmer/pull/3204)  Fixed a typo in README
-- [#3199](https://github.com/wasmerio/wasmer/pull/3199)  Release fixes
-
-## 3.0.0-beta.2 - 2022/09/26
-
-## Added
-
-- [#3176](https://github.com/wasmerio/wasmer/pull/3176)  Add support for `cargo-binstall`
-- [#3117](https://github.com/wasmerio/wasmer/pull/3117)  Add tests for wasmer-cli create-{exe,obj} commands
-- [#3116](https://github.com/wasmerio/wasmer/pull/3116)  Multithreading, full networking and RPC for WebAssembly
-- [#3101](https://github.com/wasmerio/wasmer/pull/3101)  CI/build.yaml: add libwasmer headless in default distribution
-- [#3090](https://github.com/wasmerio/wasmer/pull/3090)  Added version to the wasmer cli
-- [#3089](https://github.com/wasmerio/wasmer/pull/3089)  Add wasi_* C-API function changes in migration guide for 3.0.0
-
-## Changed
-
-- [#3165](https://github.com/wasmerio/wasmer/pull/3165)  Initial port of make test-js-core (port wasmer API to core)
-- [#3164](https://github.com/wasmerio/wasmer/pull/3164)  Synchronize between -sys and -js tests
-- [#3142](https://github.com/wasmerio/wasmer/pull/3142)  Bump rust toolchain
-- [#3141](https://github.com/wasmerio/wasmer/pull/3141)  The API breaking changes from future WASIX/Network/Threading addition
-- [#3138](https://github.com/wasmerio/wasmer/pull/3138)  Js imports revamp
-- [#3134](https://github.com/wasmerio/wasmer/pull/3134)  Bring libwasmer-headless.a from 22MiB to 7.2MiB (on my machine)
-- [#3132](https://github.com/wasmerio/wasmer/pull/3132)  Revert "Lower libwasmer headless size"
-- [#3131](https://github.com/wasmerio/wasmer/pull/3131)  Update for migration-to-3.0.0 for MemoryView changes
-- [#3130](https://github.com/wasmerio/wasmer/pull/3130)  Remove panics from Artifact::deserialize
-- [#3128](https://github.com/wasmerio/wasmer/pull/3128)  scripts/publish.py: validate crates version before publishing
-- [#3126](https://github.com/wasmerio/wasmer/pull/3126)  scripts/publish.py: replace toposort dependency with python std graphlib module
-- [#3123](https://github.com/wasmerio/wasmer/pull/3123)  Lower libwasmer headless size
-- [#3122](https://github.com/wasmerio/wasmer/pull/3122)  Update Cargo.lock dependencies
-- [#3119](https://github.com/wasmerio/wasmer/pull/3119)  Added LinearMemory trait
-- [#3118](https://github.com/wasmerio/wasmer/pull/3118)  Refactor Artifact enum into a struct
-- [#3114](https://github.com/wasmerio/wasmer/pull/3114)  Implemented shared memory for Wasmer in preparation for multithreading
-- [#3104](https://github.com/wasmerio/wasmer/pull/3104)  Re-enabled ExternRef tests
-- [#3103](https://github.com/wasmerio/wasmer/pull/3103)  create-exe: prefer libwasmer headless when cross-compiling
-- [#3097](https://github.com/wasmerio/wasmer/pull/3097)  MemoryView lifetime tied to memory and not StoreRef
-- [#3096](https://github.com/wasmerio/wasmer/pull/3096)  create-exe: use cached wasmer tarballs for network fetches
-- [#3095](https://github.com/wasmerio/wasmer/pull/3095)  create-exe: list supported cross-compilation target triples in help …
-- [#3083](https://github.com/wasmerio/wasmer/pull/3083)  Disable wasm build in build CI
-
-## Fixed
-
-- [#3185](https://github.com/wasmerio/wasmer/pull/3185)  Fix `wasmer compile` command for non-x86 target
-- [#3184](https://github.com/wasmerio/wasmer/pull/3184)  Fix windows build
-- [#3137](https://github.com/wasmerio/wasmer/pull/3137)  Fix cache path not being present during installation of cross-tarball
-- [#3129](https://github.com/wasmerio/wasmer/pull/3129)  Fix differences between -sys and -js API
-- [#3115](https://github.com/wasmerio/wasmer/pull/3115)  Fix static object signature deserialization
-- [#3093](https://github.com/wasmerio/wasmer/pull/3093)  Fixed a potential issue when renaming a file
-- [#3088](https://github.com/wasmerio/wasmer/pull/3088)  Fixed an issue when renaming a file from a preopened dir directly (for 3084)
-
-## 3.0.0-beta - 2022/08/08
-
-### Added
-- [#3076](https://github.com/wasmerio/wasmer/pull/3076) Add support for cross-compiling in create-exe with zig cc
-
-### Changed
-- [#3079](https://github.com/wasmerio/wasmer/pull/3079) Migrate CLI tools to `clap` from `structopt`
-- [#3048](https://github.com/wasmerio/wasmer/pull/3048) Automatically publish wasmer as "cloudcompiler" package to wapm.dev on every release
-- [#3075](https://github.com/wasmerio/wasmer/pull/3075) Remove __wbindgen_thread_id
-- [#3072](https://github.com/wasmerio/wasmer/pull/3072) Add back `Function::*_with_env(…)` functions
-
-### Fixed
-
-## 3.0.0-alpha.4 - 2022/07/28
-
-### Added
-- [#3035](https://github.com/wasmerio/wasmer/pull/3035) Added a simple "divide by zero" wast test, for #1899, as the trap information are correctly tracked on singlepass now
-- [#3021](https://github.com/wasmerio/wasmer/pull/3021) Add back missing Aarch64 relocations (needed for llvm compiler)
-- [#3008](https://github.com/wasmerio/wasmer/pull/3008) Add a new cargo public-api CI check
-- [#2941](https://github.com/wasmerio/wasmer/pull/2941) Implementation of WASIX and a fully networking for Web Assembly
-- [#2952](https://github.com/wasmerio/wasmer/pull/2952) CI: add make build-wasmer-wasm test
-- [#2982](https://github.com/wasmerio/wasmer/pull/2982) Add a rustfmt.toml file to the repository
-
-### Changed
-- [#3047](https://github.com/wasmerio/wasmer/pull/3047) `Store::new` now takes an `impl Into<Engine>`.
-- [#3046](https://github.com/wasmerio/wasmer/pull/3046) Merge Backend into EngineBuilder and refactor feature flags
-- [#3039](https://github.com/wasmerio/wasmer/pull/3039) Improved hashing/ids of function envs
-- [#3031](https://github.com/wasmerio/wasmer/pull/3031) Update docs/migration_to_3.0.0.md
-- [#3030](https://github.com/wasmerio/wasmer/pull/3030) Remove cranelift dependency from wasmer-wasi
-- [#3029](https://github.com/wasmerio/wasmer/pull/3029) Removed Artifact, Engine traits. Renamed UniversalArtifact to Artifact, and UniversalEngine to Engine.
-- [#3028](https://github.com/wasmerio/wasmer/pull/3028) Rename old variable names from ctx to env (in case of FunctionEnv usage) and from ctx to store in case of store usage
-- [#3023](https://github.com/wasmerio/wasmer/pull/3023) Changed CI "rust install" action to dtolnay one
-- [#3013](https://github.com/wasmerio/wasmer/pull/3013) Refactor Context API
-- [#3003](https://github.com/wasmerio/wasmer/pull/3003) Remove RuntimeError::raise from public API
-- [#3000](https://github.com/wasmerio/wasmer/pull/3001) Allow debugging of EXC_BAD_INSTRUCTION on macOS
-- [#2999](https://github.com/wasmerio/wasmer/pull/2999) Allow `--invoke` CLI option for Emscripten files without a `main` function
-- [#2996](https://github.com/wasmerio/wasmer/pull/2996) Migrated all examples to new Context API
-- [#2946](https://github.com/wasmerio/wasmer/pull/2946) Remove dylib,staticlib engines in favor of a single Universal engine
-- [#2949](https://github.com/wasmerio/wasmer/pull/2949) Switch back to using custom LLVM builds on CI
-- [#2892](https://github.com/wasmerio/wasmer/pull/2892) Renamed `get_native_function` to `get_typed_function`, marked former as deprecated.
-- [#2976](https://github.com/wasmerio/wasmer/pull/2976) Upgrade enumset minimum version to one that compiles
-- [#2974](https://github.com/wasmerio/wasmer/pull/2974) Context api tests
-- [#2973](https://github.com/wasmerio/wasmer/pull/2973) Port C API to new Context API
-- [#2969](https://github.com/wasmerio/wasmer/pull/2969) Port JS API to new Context API
-- [#2966](https://github.com/wasmerio/wasmer/pull/2966) Singlepass nopanic #2966
-- [#2957](https://github.com/wasmerio/wasmer/pull/2957) Enable multi-value handling in Singlepass compiler
-- [#2954](https://github.com/wasmerio/wasmer/pull/2954) Some fixes to x86_64 Singlepass compiler, when using atomics
-- [#2953](https://github.com/wasmerio/wasmer/pull/2953) Makefile: add check target
-- [#2950](https://github.com/wasmerio/wasmer/pull/2950) compiler-cranelift: Fix typo in enum variant
-- [#2947](https://github.com/wasmerio/wasmer/pull/2947) Converted the WASI js test into a generic stdio test that works for both sys and js versions of wasmer
-- [#2940](https://github.com/wasmerio/wasmer/pull/2940) Merge wasmer3 back to master branch
-- [#2939](https://github.com/wasmerio/wasmer/pull/2939) Rename NativeFunc to TypedFunction
-- [#2868](https://github.com/wasmerio/wasmer/pull/2868) Removed loupe crate dependency
-
-### Fixed
-- [#3045](https://github.com/wasmerio/wasmer/pull/3045) Fixed WASI fd_read syscall when reading multiple iovs and read is partial (for #2904)
-- [#3027](https://github.com/wasmerio/wasmer/pull/3027) Fixed some residual doc issues that prevented make package-docs to build
-- [#3026](https://github.com/wasmerio/wasmer/pull/3026) test-js.yaml: fix typo
-- [#3017](https://github.com/wasmerio/wasmer/pull/3017) Fix typo in README.md
-- [#3001](https://github.com/wasmerio/wasmer/pull/3001) Fix context capi ci errors
-- [#2997](https://github.com/wasmerio/wasmer/pull/2997) Fix "run --invoke [function]" to behave the same as "run"
-- [#2963](https://github.com/wasmerio/wasmer/pull/2963) Remove accidental dependency on libwayland and libxcb in ClI
-- [#2942](https://github.com/wasmerio/wasmer/pull/2942) Fix clippy lints.
-- [#2943](https://github.com/wasmerio/wasmer/pull/2943) Fix build error on some archs by using c_char instead of i8
-- [#2976](https://github.com/wasmerio/wasmer/pull/2976) Upgrade minimum enumset to one that compiles
-- [#2988](https://github.com/wasmerio/wasmer/pull/2988) Have make targets install-capi-lib,install-pkgconfig work without building the wasmer binary
-- [#2967](https://github.com/wasmerio/wasmer/pull/2967) Fix singlepass on arm64 that was trying to emit a sub opcode with a constant as destination (for #2959)
-- [#2948](https://github.com/wasmerio/wasmer/pull/2948) Fix regression on gen_import_call_trampoline_arm64()
-- [#2944](https://github.com/wasmerio/wasmer/pull/2944) Fix duplicate entries in the CHANGELOG
-
-## 2.3.0 - 2022/06/06
-
-### Added
-- [#2862](https://github.com/wasmerio/wasmer/pull/2862) Added CI builds for linux-aarch64 target.
-- [#2811](https://github.com/wasmerio/wasmer/pull/2811) Added support for EH Frames in singlepass
-- [#2851](https://github.com/wasmerio/wasmer/pull/2851) Allow Wasmer to compile to Wasm/WASI
-
-### Changed
-- [#2807](https://github.com/wasmerio/wasmer/pull/2807) Run Wasm code in a separate stack
-- [#2802](https://github.com/wasmerio/wasmer/pull/2802) Support Dylib engine with Singlepass
-- [#2836](https://github.com/wasmerio/wasmer/pull/2836) Improve TrapInformation data stored at runtime
-- [#2864](https://github.com/wasmerio/wasmer/pull/2864) `wasmer-cli`: remove wasi-experimental-io-devices from default builds
-- [#2933](https://github.com/wasmerio/wasmer/pull/2933) Rename NativeFunc to TypedFunction.
-
-### Fixed
-- [#2829](https://github.com/wasmerio/wasmer/pull/2829) Improve error message oriented from JS object.
-- [#2828](https://github.com/wasmerio/wasmer/pull/2828) Fix JsImportObject resolver.
-- [#2872](https://github.com/wasmerio/wasmer/pull/2872) Fix `WasmerEnv` finalizer
-- [#2821](https://github.com/wasmerio/wasmer/pull/2821) Opt in `sys` feature
-
-## 2.2.1 - 2022/03/15
-
-### Fixed
-- [#2812](https://github.com/wasmerio/wasmer/pull/2812) Fixed another panic due to incorrect drop ordering.
-
-## 2.2.0 - 2022/02/28
-
-### Added
-- [#2775](https://github.com/wasmerio/wasmer/pull/2775) Added support for SSE 4.2 in the Singlepass compiler as an alternative to AVX.
-- [#2805](https://github.com/wasmerio/wasmer/pull/2805) Enabled WASI experimental I/O devices by default in releases.
-
-### Fixed
-- [#2795](https://github.com/wasmerio/wasmer/pull/2795) Fixed a bug in the Singlepass compiler introduced in #2775.
-- [#2806](https://github.com/wasmerio/wasmer/pull/2806) Fixed a panic due to incorrect drop ordering of `Module` fields.
-
-## 2.2.0-rc2 - 2022/02/15
-
-### Fixed
-- [#2778](https://github.com/wasmerio/wasmer/pull/2778) Fixed f32_load/f64_load in Singlepass. Also fixed issues with out-of-range conditional branches.
-- [#2786](https://github.com/wasmerio/wasmer/pull/2786) Fixed a potential integer overflow in WasmPtr memory access methods.
-- [#2787](https://github.com/wasmerio/wasmer/pull/2787) Fixed a codegen regression in the Singlepass compiler due to non-determinism of `HashSet` iteration.
-
-## 2.2.0-rc1 - 2022/01/28
-
-### Added
-- [#2750](https://github.com/wasmerio/wasmer/pull/2750) Added Aarch64 support to Singlepass (both Linux and macOS).
-- [#2753](https://github.com/wasmerio/wasmer/pull/2753) Re-add "dylib" to the list of default features.
-
-### Changed
-- [#2747](https://github.com/wasmerio/wasmer/pull/2747) Use a standard header for metadata in all serialized modules.
-- [#2759](https://github.com/wasmerio/wasmer/pull/2759) Use exact version for Wasmer crate dependencies.
-
-### Fixed
-- [#2769](https://github.com/wasmerio/wasmer/pull/2769) Fixed deadlock in emscripten dynamic calls.
-- [#2742](https://github.com/wasmerio/wasmer/pull/2742) Fixed WASMER_METADATA alignment in the dylib engine.
-- [#2746](https://github.com/wasmerio/wasmer/pull/2746) Fixed invoking `wasmer binfmt register` from `$PATH`.
-- [#2748](https://github.com/wasmerio/wasmer/pull/2748) Use trampolines for all libcalls in engine-universal and engine-dylib.
-- [#2766](https://github.com/wasmerio/wasmer/pull/2766) Remove an attempt to reserve a GPR when no GPR clobbering is occurring.
-- [#2768](https://github.com/wasmerio/wasmer/pull/2768) Fixed serialization of FrameInfo on Dylib engine.
-
-## 2.1.1 - 2021/12/20
-
-### Added
-- [#2726](https://github.com/wasmerio/wasmer/pull/2726) Added `externs_vec` method to `ImportObject`.
-- [#2724](https://github.com/wasmerio/wasmer/pull/2724) Added access to the raw `Instance` JS object in Wsasmer-js.
-
-### CHanged
-- [#2711](https://github.com/wasmerio/wasmer/pull/2711) Make C-API and Wasi dependencies more lean
-- [#2706](https://github.com/wasmerio/wasmer/pull/2706) Refactored the Singlepass compiler in preparation for AArch64 support (no user visible changes).
-### Fixed
-- [#2717](https://github.com/wasmerio/wasmer/pull/2717) Allow `Exports` to be modified after being cloned.
-- [#2719](https://github.com/wasmerio/wasmer/pull/2719) Fixed `wasm_importtype_new`'s Rust signature to not assume boxed vectors.
-- [#2723](https://github.com/wasmerio/wasmer/pull/2723) Fixed a bug in parameter passing in the Singlepass compiler.
-- [#2768](https://github.com/wasmerio/wasmer/pull/2768) Fixed issue with Frame Info on dylib engine.
-
-## 2.1.0 - 2021/11/30
-
-### Added
-- [#2574](https://github.com/wasmerio/wasmer/pull/2574) Added Windows support to Singlepass.
-- [#2535](https://github.com/wasmerio/wasmer/pull/2435) Added iOS support for Wasmer. This relies on the `dylib-engine`.
-- [#2460](https://github.com/wasmerio/wasmer/pull/2460) Wasmer can now compile to Javascript via `wasm-bindgen`. Use the `js-default` (and no default features) feature to try it!.
-- [#2491](https://github.com/wasmerio/wasmer/pull/2491) Added support for WASI to Wasmer-js.
-- [#2436](https://github.com/wasmerio/wasmer/pull/2436) Added the x86-32 bit variant support to LLVM compiler.
-- [#2499](https://github.com/wasmerio/wasmer/pull/2499) Added a subcommand to linux wasmer-cli to register wasmer with binfmt_misc
-- [#2511](https://github.com/wasmerio/wasmer/pull/2511) Added support for calling dynamic functions defined on the host
-- [#2491](https://github.com/wasmerio/wasmer/pull/2491) Added support for WASI in Wasmer-js
-- [#2592](https://github.com/wasmerio/wasmer/pull/2592) Added `ImportObject::get_namespace_exports` to allow modifying the contents of an existing namespace in an `ImportObject`.
-- [#2694](https://github.com/wasmerio/wasmer/pull/2694) wasmer-js: Allow an `ImportObject` to be extended with a JS object.
-- [#2698](https://github.com/wasmerio/wasmer/pull/2698) Provide WASI imports when invoking an explicit export from the CLI.
-- [#2701](https://github.com/wasmerio/wasmer/pull/2701) Improved VFS API for usage from JS
-
-### Changed
-- [#2460](https://github.com/wasmerio/wasmer/pull/2460) **breaking change** `wasmer` API usage with `no-default-features` requires now the `sys` feature to preserve old behavior.
-- [#2476](https://github.com/wasmerio/wasmer/pull/2476) Removed unncessary abstraction `ModuleInfoTranslate` from `wasmer-compiler`.
-- [#2442](https://github.com/wasmerio/wasmer/pull/2442) **breaking change** Improved `WasmPtr`, added `WasmCell` for host/guest interaction. `WasmPtr::deref` will now return `WasmCell<'a, T>` instead of `&'a Cell<T>`, `WasmPtr::deref_mut` is now deleted from the API.
-- [#2427](https://github.com/wasmerio/wasmer/pull/2427) Update `loupe` to 0.1.3.
-- [#2685](https://github.com/wasmerio/wasmer/pull/2685) The minimum LLVM version for the LLVM compiler is now 12. LLVM 13 is used by default.
-- [#2569](https://github.com/wasmerio/wasmer/pull/2569) Add `Send` and `Sync` to uses of the `LikeNamespace` trait object.
-- [#2692](https://github.com/wasmerio/wasmer/pull/2692) Made module serialization deterministic.
-- [#2693](https://github.com/wasmerio/wasmer/pull/2693) Validate CPU features when loading a deserialized module.
-
-### Fixed
-- [#2599](https://github.com/wasmerio/wasmer/pull/2599) Fixed Universal engine for Linux/Aarch64 target.
-- [#2587](https://github.com/wasmerio/wasmer/pull/2587) Fixed deriving `WasmerEnv` when aliasing `Result`.
-- [#2518](https://github.com/wasmerio/wasmer/pull/2518) Remove temporary file used to creating an artifact when creating a Dylib engine artifact.
-- [#2494](https://github.com/wasmerio/wasmer/pull/2494) Fixed `WasmerEnv` access when using `call_indirect` with the Singlepass compiler.
-- [#2479](https://github.com/wasmerio/wasmer/pull/2479) Improved `wasmer validate` error message on non-wasm inputs.
-- [#2454](https://github.com/wasmerio/wasmer/issues/2454) Won't set `WASMER_CACHE_DIR` for Windows.
-- [#2426](https://github.com/wasmerio/wasmer/pull/2426) Fix the `wax` script generation.
-- [#2635](https://github.com/wasmerio/wasmer/pull/2635) Fix cross-compilation for singlepass.
-- [#2672](https://github.com/wasmerio/wasmer/pull/2672) Use `ENOENT` instead of `EINVAL` in some WASI syscalls for a non-existent file
-- [#2547](https://github.com/wasmerio/wasmer/pull/2547) Delete temporary files created by the dylib engine.
-- [#2548](https://github.com/wasmerio/wasmer/pull/2548) Fix stack probing on x86_64 linux with the cranelift compiler.
-- [#2557](https://github.com/wasmerio/wasmer/pull/2557) [#2559](https://github.com/wasmerio/wasmer/pull/2559) Fix WASI dir path renaming.
-- [#2560](https://github.com/wasmerio/wasmer/pull/2560) Fix signal handling on M1 MacOS.
-- [#2474](https://github.com/wasmerio/wasmer/pull/2474) Fix permissions on `WASMER_CACHE_DIR` on Windows.
-- [#2528](https://github.com/wasmerio/wasmer/pull/2528) [#2525](https://github.com/wasmerio/wasmer/pull/2525) [#2523](https://github.com/wasmerio/wasmer/pull/2523) [#2522](https://github.com/wasmerio/wasmer/pull/2522) [#2545](https://github.com/wasmerio/wasmer/pull/2545) [#2550](https://github.com/wasmerio/wasmer/pull/2550) [#2551](https://github.com/wasmerio/wasmer/pull/2551)  Fix various bugs in the new VFS implementation.
-- [#2552](https://github.com/wasmerio/wasmer/pull/2552) Fix stack guard handling on Windows.
-- [#2585](https://github.com/wasmerio/wasmer/pull/2585) Fix build with 64-bit MinGW toolchain.
-- [#2587](https://github.com/wasmerio/wasmer/pull/2587) Fix absolute import of `Result` in derive.
-- [#2599](https://github.com/wasmerio/wasmer/pull/2599) Fix AArch64 support in the LLVM compiler.
-- [#2655](https://github.com/wasmerio/wasmer/pull/2655) Fix argument parsing of `--dir` and `--mapdir`.
-- [#2666](https://github.com/wasmerio/wasmer/pull/2666) Fix performance on Windows by using static memories by default.
-- [#2667](https://github.com/wasmerio/wasmer/pull/2667) Fix error code for path_rename of a non-existant file
-- [#2672](https://github.com/wasmerio/wasmer/pull/2672) Fix error code returned by some wasi fs syscalls for a non-existent file
-- [#2673](https://github.com/wasmerio/wasmer/pull/2673) Fix BrTable codegen on the LLVM compiler
-- [#2674](https://github.com/wasmerio/wasmer/pull/2674) Add missing `__WASI_RIGHT_FD_DATASYNC` for preopened directories
-- [#2677](https://github.com/wasmerio/wasmer/pull/2677) Support 32-bit memories with 65536 pages
-- [#2681](https://github.com/wasmerio/wasmer/pull/2681) Fix slow compilation in singlepass by using dynasm's `VecAssembler`.
-- [#2690](https://github.com/wasmerio/wasmer/pull/2690) Fix memory leak when obtaining the stack bounds of a thread
-- [#2699](https://github.com/wasmerio/wasmer/pull/2699) Partially fix unbounded memory leak from the FuncDataRegistry
-
-## 2.0.0 - 2021/06/16
-
-### Added
-- [#2411](https://github.com/wasmerio/wasmer/pull/2411) Extract types from `wasi` to a new `wasi-types` crate.
-- [#2390](https://github.com/wasmerio/wasmer/pull/2390) Make `wasmer-vm` to compile on Windows 32bits.
-- [#2402](https://github.com/wasmerio/wasmer/pull/2402) Add more examples and more doctests for `wasmer-middlewares`.
-
-### Changed
-- [#2399](https://github.com/wasmerio/wasmer/pull/2399) Add the Dart integration in the `README.md`.
-
-### Fixed
-- [#2386](https://github.com/wasmerio/wasmer/pull/2386) Handle properly when a module has no exported functions in the CLI.
-
-## 2.0.0-rc2 - 2021/06/03
-
-### Fixed
-- [#2383](https://github.com/wasmerio/wasmer/pull/2383) Fix bugs in the Wasmer CLI tool with the way `--version` and the name of the CLI tool itself were printed.
-
-## 2.0.0-rc1 - 2021/06/02
-
-### Added
-- [#2348](https://github.com/wasmerio/wasmer/pull/2348) Make Wasmer available on `aarch64-linux-android`.
-- [#2315](https://github.com/wasmerio/wasmer/pull/2315) Make the Cranelift compiler working with the Native engine.
-- [#2306](https://github.com/wasmerio/wasmer/pull/2306) Add support for the latest version of the Wasm SIMD proposal to compiler LLVM.
-- [#2296](https://github.com/wasmerio/wasmer/pull/2296) Add support for the bulk memory proposal in compiler Singlepass and compiler LLVM.
-- [#2291](https://github.com/wasmerio/wasmer/pull/2291) Type check tables when importing.
-- [#2262](https://github.com/wasmerio/wasmer/pull/2262) Make parallelism optional for the Singlepass compiler.
-- [#2249](https://github.com/wasmerio/wasmer/pull/2249) Make Cranelift unwind feature optional.
-- [#2208](https://github.com/wasmerio/wasmer/pull/2208) Add a new CHANGELOG.md specific to our C API to make it easier for users primarily consuming our C API to keep up to date with changes that affect them.
-- [#2154](https://github.com/wasmerio/wasmer/pull/2154) Implement Reference Types in the LLVM compiler.
-- [#2003](https://github.com/wasmerio/wasmer/pull/2003) Wasmer works with musl, and is built, tested and packaged for musl.
-- [#2250](https://github.com/wasmerio/wasmer/pull/2250) Use `rkyv` for the JIT/Universal engine.
-- [#2190](https://github.com/wasmerio/wasmer/pull/2190) Use `rkyv` to read native `Module` artifact.
-- [#2186](https://github.com/wasmerio/wasmer/pull/2186) Update and improve the Fuzz Testing infrastructure.
-- [#2161](https://github.com/wasmerio/wasmer/pull/2161) Make NaN canonicalization configurable.
-- [#2116](https://github.com/wasmerio/wasmer/pull/2116) Add a package for Windows that is not an installer, but all the `lib` and `include` files as for macOS and Linux.
-- [#2123](https://github.com/wasmerio/wasmer/pull/2123) Use `ENABLE_{{compiler_name}}=(0|1)` to resp. force to disable or enable a compiler when running the `Makefile`, e.g. `ENABLE_LLVM=1 make build-wasmer`.
-- [#2123](https://github.com/wasmerio/wasmer/pull/2123) `libwasmer` comes with all available compilers per target instead of Cranelift only.
-- [#2135](https://github.com/wasmerio/wasmer/pull/2135) [Documentation](./PACKAGING.md) for Linux distribution maintainers
-- [#2104](https://github.com/wasmerio/wasmer/pull/2104) Update WAsm core spectests and wasmparser.
-
-### Changed
-- [#2369](https://github.com/wasmerio/wasmer/pull/2369) Remove the deprecated `--backend` option in the CLI.
-- [#2368](https://github.com/wasmerio/wasmer/pull/2368) Remove the deprecated code in the `wasmer-wasi` crate.
-- [#2367](https://github.com/wasmerio/wasmer/pull/2367) Remove the `deprecated` features and associated code in the `wasmer` crate.
-- [#2366](https://github.com/wasmerio/wasmer/pull/2366) Remove the deprecated crates.
-- [#2364](https://github.com/wasmerio/wasmer/pull/2364) Rename `wasmer-engine-object-file` to `wasmer-engine-staticlib`.
-- [#2356](https://github.com/wasmerio/wasmer/pull/2356) Rename `wasmer-engine-native` to `wasmer-engine-dylib`.
-- [#2340](https://github.com/wasmerio/wasmer/pull/2340) Rename `wasmer-engine-jit` to `wasmer-engine-universal`.
-- [#2307](https://github.com/wasmerio/wasmer/pull/2307) Update Cranelift, implement low hanging fruit SIMD opcodes.
-- [#2305](https://github.com/wasmerio/wasmer/pull/2305) Clean up and improve the trap API, more deterministic errors etc.
-- [#2299](https://github.com/wasmerio/wasmer/pull/2299) Unused trap codes (due to Wasm spec changes), `HeapSetterOutOfBounds` and `TableSetterOutOfBounds` were removed from `wasmer_vm::TrapCode` and the numbering of the remaining variants has been adjusted.
-- [#2293](https://github.com/wasmerio/wasmer/pull/2293) The `Memory::ty` trait method now returns `MemoryType` by value. `wasmer_vm::LinearMemory` now recomputes `MemoryType`'s `minimum` field when accessing its type. This behavior is what's expected by the latest spectests. `wasmer::Memory::ty` has also been updated to follow suit, it now returns `MemoryType` by value.
-- [#2286](https://github.com/wasmerio/wasmer/pull/2286) Replace the `goblin` crate by the `object` crate.
-- [#2281](https://github.com/wasmerio/wasmer/pull/2281) Refactor the `wasmer_vm` crate to remove unnecessary structs, reuse data when available etc.
-- [#2251](https://github.com/wasmerio/wasmer/pull/2251) Wasmer CLI will now execute WASI modules with multiple WASI namespaces in them by default. Use `--allow-multiple-wasi-versions` to suppress the warning and use `--deny-multiple-wasi-versions` to make it an error.
-- [#2201](https://github.com/wasmerio/wasmer/pull/2201) Implement `loupe::MemoryUsage` for `wasmer::Instance`.
-- [#2200](https://github.com/wasmerio/wasmer/pull/2200) Implement `loupe::MemoryUsage` for `wasmer::Module`.
-- [#2199](https://github.com/wasmerio/wasmer/pull/2199) Implement `loupe::MemoryUsage` for `wasmer::Store`.
-- [#2195](https://github.com/wasmerio/wasmer/pull/2195) Remove dependency to `cranelift-entity`.
-- [#2140](https://github.com/wasmerio/wasmer/pull/2140) Reduce the number of dependencies in the `wasmer.dll` shared library by statically compiling CRT.
-- [#2113](https://github.com/wasmerio/wasmer/pull/2113) Bump minimum supported Rust version to 1.49
-- [#2144](https://github.com/wasmerio/wasmer/pull/2144) Bump cranelift version to 0.70
-- [#2149](https://github.com/wasmerio/wasmer/pull/2144) `wasmer-engine-native` looks for clang-11 instead of clang-10.
-- [#2157](https://github.com/wasmerio/wasmer/pull/2157) Simplify the code behind `WasmPtr`
-
-### Fixed
-- [#2397](https://github.com/wasmerio/wasmer/pull/2397) Fix WASI rename temporary file issue.
-- [#2391](https://github.com/wasmerio/wasmer/pull/2391) Fix Singlepass emit bug, [#2347](https://github.com/wasmerio/wasmer/issues/2347) and [#2159](https://github.com/wasmerio/wasmer/issues/2159)
-- [#2327](https://github.com/wasmerio/wasmer/pull/2327) Fix memory leak preventing internal instance memory from being freed when a WasmerEnv contained an exported extern (e.g. Memory, etc.).
-- [#2247](https://github.com/wasmerio/wasmer/pull/2247) Internal WasiFS logic updated to be closer to what WASI libc does when finding a preopened fd for a path.
-- [#2241](https://github.com/wasmerio/wasmer/pull/2241) Fix Undefined Behavior in setting memory in emscripten `EmEnv`.
-- [#2224](https://github.com/wasmerio/wasmer/pull/2224) Enable SIMD based on actual Wasm features in the Cranelift compiler.
-- [#2217](https://github.com/wasmerio/wasmer/pull/2217) Fix bug in `i64.rotr X 0` in the LLVM compiler.
-- [#2290](https://github.com/wasmerio/wasmer/pull/2290) Handle Wasm modules with no imports in the CLI.
-- [#2108](https://github.com/wasmerio/wasmer/pull/2108) The Object Native Engine generates code that now compiles correctly with C++.
-- [#2125](https://github.com/wasmerio/wasmer/pull/2125) Fix RUSTSEC-2021-0023.
-- [#2155](https://github.com/wasmerio/wasmer/pull/2155) Fix the implementation of shift and rotate in the LLVM compiler.
-- [#2101](https://github.com/wasmerio/wasmer/pull/2101) cflags emitted by `wasmer config --pkg-config` are now correct.
-
-## 1.0.2 - 2021-02-04
-
-### Added
-- [#2053](https://github.com/wasmerio/wasmer/pull/2053) Implement the non-standard `wasi_get_unordered_imports` function in the C API.
-- [#2072](https://github.com/wasmerio/wasmer/pull/2072) Add `wasm_config_set_target`, along with `wasm_target_t`, `wasm_triple_t` and `wasm_cpu_features_t` in the unstable C API.
-- [#2059](https://github.com/wasmerio/wasmer/pull/2059) Ability to capture `stdout` and `stderr` with WASI in the C API.
-- [#2040](https://github.com/wasmerio/wasmer/pull/2040) Add `InstanceHandle::vmoffsets` to expose the offsets of the `vmctx` region.
-- [#2026](https://github.com/wasmerio/wasmer/pull/2026) Expose trap code of a `RuntimeError`, if it's a `Trap`.
-- [#2054](https://github.com/wasmerio/wasmer/pull/2054) Add `wasm_config_delete` to the Wasm C API.
-- [#2072](https://github.com/wasmerio/wasmer/pull/2072) Added cross-compilation to Wasm C API.
-
-### Changed
-- [#2085](https://github.com/wasmerio/wasmer/pull/2085) Update to latest inkwell and LLVM 11.
-- [#2037](https://github.com/wasmerio/wasmer/pull/2037) Improved parallelism of LLVM with the Native/Object engine
-- [#2012](https://github.com/wasmerio/wasmer/pull/2012) Refactor Singlepass init stack assembly (more performant now)
-- [#2036](https://github.com/wasmerio/wasmer/pull/2036) Optimize memory allocated for Function type definitions
-- [#2083](https://github.com/wasmerio/wasmer/pull/2083) Mark `wasi_env_set_instance` and `wasi_env_set_memory` as deprecated. You may simply remove the calls with no side-effect.
-- [#2056](https://github.com/wasmerio/wasmer/pull/2056) Change back to depend on the `enumset` crate instead of `wasmer_enumset`
-
-### Fixed
-- [#2066](https://github.com/wasmerio/wasmer/pull/2066) Include 'extern "C"' in our C headers when included by C++ code.
-- [#2090](https://github.com/wasmerio/wasmer/pull/2090) `wasi_env_t` needs to be freed with `wasi_env_delete` in the C API.
-- [#2084](https://github.com/wasmerio/wasmer/pull/2084) Avoid calling the function environment finalizer more than once when the environment has been cloned in the C API.
-- [#2069](https://github.com/wasmerio/wasmer/pull/2069) Use the new documentation for `include/README.md` in the Wasmer package.
-- [#2042](https://github.com/wasmerio/wasmer/pull/2042) Parse more exotic environment variables in `wasmer run`.
-- [#2041](https://github.com/wasmerio/wasmer/pull/2041) Documentation diagrams now have a solid white background rather than a transparent background.
-- [#2070](https://github.com/wasmerio/wasmer/pull/2070) Do not drain the entire captured stream at first read with `wasi_env_read_stdout` or `_stderr` in the C API.
-- [#2058](https://github.com/wasmerio/wasmer/pull/2058) Expose WASI versions to C correctly.
-- [#2044](https://github.com/wasmerio/wasmer/pull/2044) Do not build C headers on docs.rs.
-
-## 1.0.1 - 2021-01-12
-
-This release includes a breaking change in the API (changing the trait `enumset::EnumsetType` to `wasmer_enumset::EnumSetType` and changing `enumset::EnumSet` in signatures to `wasmer_enumset::EnumSet` to work around a breaking change introduced by `syn`) but is being released as a minor version because `1.0.0` is also in a broken state due to a breaking change introduced by `syn` which affects `enumset` and thus `wasmer`.
-
-This change is unlikely to affect any users of `wasmer`, but if it does please change uses of the `enumset` crate to the `wasmer_enumset` crate where possible.
-
-### Added
-- [#2010](https://github.com/wasmerio/wasmer/pull/2010) A new, experimental, minified build of `wasmer` called `wasmer-headless` will now be included with releases. `wasmer-headless` is the `wasmer` VM without any compilers attached, so it can only run precompiled Wasm modules.
-- [#2005](https://github.com/wasmerio/wasmer/pull/2005) Added the arguments `alias` and `optional` to `WasmerEnv` derive's `export` attribute.
-
-### Changed
-- [#2006](https://github.com/wasmerio/wasmer/pull/2006) Use `wasmer_enumset`, a fork of the `enumset` crate to work around a breaking change in `syn`
-- [#1985](https://github.com/wasmerio/wasmer/pull/1985) Bump minimum supported Rust version to 1.48
-
-### Fixed
-- [#2007](https://github.com/wasmerio/wasmer/pull/2007) Fix packaging of wapm on Windows
-- [#2005](https://github.com/wasmerio/wasmer/pull/2005) Emscripten is now working again.
-
-## 1.0.0 - 2021-01-05
-
-### Added
-
-- [#1969](https://github.com/wasmerio/wasmer/pull/1969) Added D integration to the README
-
-### Changed
-- [#1979](https://github.com/wasmerio/wasmer/pull/1979) `WasmPtr::get_utf8_string` was renamed to `WasmPtr::get_utf8_str` and made `unsafe`.
-
-### Fixed
-- [#1979](https://github.com/wasmerio/wasmer/pull/1979) `WasmPtr::get_utf8_string` now returns a `String`, fixing a soundness issue in certain circumstances. The old functionality is available under a new `unsafe` function, `WasmPtr::get_utf8_str`.
-
-## 1.0.0-rc1 - 2020-12-23
-
-### Added
-
-* [#1894](https://github.com/wasmerio/wasmer/pull/1894) Added exports `wasmer::{CraneliftOptLevel, LLVMOptLevel}` to allow using `Cranelift::opt_level` and `LLVM::opt_level` directly via the `wasmer` crate
-
-### Changed
-
-* [#1941](https://github.com/wasmerio/wasmer/pull/1941) Turn `get_remaining_points`/`set_remaining_points` of the `Metering` middleware into free functions to allow using them in an ahead-of-time compilation setup
-* [#1955](https://github.com/wasmerio/wasmer/pull/1955) Set `jit` as a default feature of the `wasmer-wasm-c-api` crate
-* [#1944](https://github.com/wasmerio/wasmer/pull/1944) Require `WasmerEnv` to be `Send + Sync` even in dynamic functions.
-* [#1963](https://github.com/wasmerio/wasmer/pull/1963) Removed `to_wasm_error` in favour of `impl From<BinaryReaderError> for WasmError`
-* [#1962](https://github.com/wasmerio/wasmer/pull/1962) Replace `wasmparser::Result<()>` with `Result<(), MiddlewareError>` in middleware, allowing implementors to return errors in `FunctionMiddleware::feed`
-
-### Fixed
-
-- [#1949](https://github.com/wasmerio/wasmer/pull/1949) `wasm_<type>_vec_delete` functions no longer crash when the given vector is uninitialized, in the Wasmer C API
-- [#1949](https://github.com/wasmerio/wasmer/pull/1949) The `wasm_frame_vec_t`, `wasm_functype_vec_t`, `wasm_globaltype_vec_t`, `wasm_memorytype_vec_t`, and `wasm_tabletype_vec_t` are now boxed vectors in the Wasmer C API
-
-## 1.0.0-beta2 - 2020-12-16
-
-### Added
-
-* [#1916](https://github.com/wasmerio/wasmer/pull/1916) Add the `WASMER_VERSION*` constants with the `wasmer_version*` functions in the Wasmer C API
-* [#1867](https://github.com/wasmerio/wasmer/pull/1867) Added `Metering::get_remaining_points` and `Metering::set_remaining_points`
-* [#1881](https://github.com/wasmerio/wasmer/pull/1881) Added `UnsupportedTarget` error to `CompileError`
-* [#1908](https://github.com/wasmerio/wasmer/pull/1908) Implemented `TryFrom<Value<T>>` for `i32`/`u32`/`i64`/`u64`/`f32`/`f64`
-* [#1927](https://github.com/wasmerio/wasmer/pull/1927) Added mmap support in `Engine::deserialize_from_file` to speed up artifact loading
-* [#1911](https://github.com/wasmerio/wasmer/pull/1911) Generalized signature type in `Function::new` and `Function::new_with_env` to accept owned and reference `FunctionType` as well as array pairs. This allows users to define signatures as constants. Implemented `From<([Type; $N], [Type; $M])>` for `FunctionType` to support this.
-
-### Changed
-
-- [#1865](https://github.com/wasmerio/wasmer/pull/1865) Require that implementors of `WasmerEnv` also implement `Send`, `Sync`, and `Clone`.
-- [#1851](https://github.com/wasmerio/wasmer/pull/1851) Improve test suite and documentation of the Wasmer C API
-- [#1874](https://github.com/wasmerio/wasmer/pull/1874) Set `CompilerConfig` to be owned (following wasm-c-api)
-- [#1880](https://github.com/wasmerio/wasmer/pull/1880) Remove cmake dependency for tests
-- [#1924](https://github.com/wasmerio/wasmer/pull/1924) Rename reference implementation `wasmer::Tunables` to `wasmer::BaseTunables`. Export trait `wasmer_engine::Tunables` as `wasmer::Tunables`.
-
-### Fixed
-
-- [#1865](https://github.com/wasmerio/wasmer/pull/1865) Fix memory leaks with host function environments.
-- [#1870](https://github.com/wasmerio/wasmer/pull/1870) Fixed Trap instruction address maps in Singlepass
-* [#1914](https://github.com/wasmerio/wasmer/pull/1914) Implemented `TryFrom<Bytes> for Pages` instead of `From<Bytes> for Pages` to properly handle overflow errors
-
-## 1.0.0-beta1 - 2020-12-01
-
-### Added
-
-- [#1839](https://github.com/wasmerio/wasmer/pull/1839) Added support for Metering Middleware
-- [#1837](https://github.com/wasmerio/wasmer/pull/1837) It is now possible to use exports of an `Instance` even after the `Instance` has been freed
-- [#1831](https://github.com/wasmerio/wasmer/pull/1831) Added support for Apple Silicon chips (`arm64-apple-darwin`)
-- [#1739](https://github.com/wasmerio/wasmer/pull/1739) Improved function environment setup via `WasmerEnv` proc macro.
-- [#1649](https://github.com/wasmerio/wasmer/pull/1649) Add outline of migration to 1.0.0 docs.
-
-### Changed
-
-- [#1739](https://github.com/wasmerio/wasmer/pull/1739) Environments passed to host function- must now implement the `WasmerEnv` trait. You can implement it on your existing type with `#[derive(WasmerEnv)]`.
-- [#1838](https://github.com/wasmerio/wasmer/pull/1838) Deprecate `WasiEnv::state_mut`: prefer `WasiEnv::state` instead.
-- [#1663](https://github.com/wasmerio/wasmer/pull/1663) Function environments passed to host functions now must be passed by `&` instead of `&mut`. This is a breaking change. This change fixes a race condition when a host function is called from multiple threads. If you need mutability in your environment, consider using `std::sync::Mutex` or other synchronization primitives.
-- [#1830](https://github.com/wasmerio/wasmer/pull/1830) Minimum supported Rust version bumped to 1.47.0
-- [#1810](https://github.com/wasmerio/wasmer/pull/1810) Make the `state` field of `WasiEnv` public
-
-### Fixed
-
-- [#1857](https://github.com/wasmerio/wasmer/pull/1857) Fix dynamic function with new Environment API
-- [#1855](https://github.com/wasmerio/wasmer/pull/1855) Fix memory leak when using `wat2wasm` in the C API, the function now takes its output parameter by pointer rather than returning an allocated `wasm_byte_vec_t`.
-- [#1841](https://github.com/wasmerio/wasmer/pull/1841) We will now panic when attempting to use a native function with a captured env as a host function. Previously this would silently do the wrong thing. See [#1840](https://github.com/wasmerio/wasmer/pull/1840) for info about Wasmer's support of closures as host functions.
-- [#1764](https://github.com/wasmerio/wasmer/pull/1764) Fix bug in WASI `path_rename` allowing renamed files to be 1 directory below a preopened directory.
-
-## 1.0.0-alpha5 - 2020-11-06
-
-### Added
-
-- [#1761](https://github.com/wasmerio/wasmer/pull/1761) Implement the `wasm_trap_t**` argument of `wasm_instance_new` in the Wasm C API.
-- [#1687](https://github.com/wasmerio/wasmer/pull/1687) Add basic table example; fix ownership of local memory and local table metadata in the VM.
-- [#1751](https://github.com/wasmerio/wasmer/pull/1751) Implement `wasm_trap_t` inside a function declared with `wasm_func_new_with_env` in the Wasm C API.
-- [#1741](https://github.com/wasmerio/wasmer/pull/1741) Implement `wasm_memory_type` in the Wasm C API.
-- [#1736](https://github.com/wasmerio/wasmer/pull/1736) Implement `wasm_global_type` in the Wasm C API.
-- [#1699](https://github.com/wasmerio/wasmer/pull/1699) Update `wasm.h` to its latest version.
-- [#1685](https://github.com/wasmerio/wasmer/pull/1685) Implement `wasm_exporttype_delete` in the Wasm C API.
-- [#1725](https://github.com/wasmerio/wasmer/pull/1725) Implement `wasm_func_type` in the Wasm C API.
-- [#1715](https://github.com/wasmerio/wasmer/pull/1715) Register errors from `wasm_module_serialize` in the Wasm C API.
-- [#1709](https://github.com/wasmerio/wasmer/pull/1709) Implement `wasm_module_name` and `wasm_module_set_name` in the Wasm(er) C API.
-- [#1700](https://github.com/wasmerio/wasmer/pull/1700) Implement `wasm_externtype_copy` in the Wasm C API.
-- [#1785](https://github.com/wasmerio/wasmer/pull/1785) Add more examples on the Rust API.
-- [#1783](https://github.com/wasmerio/wasmer/pull/1783) Handle initialized but empty results in `wasm_func_call` in the Wasm C API.
-- [#1780](https://github.com/wasmerio/wasmer/pull/1780) Implement new SIMD zero-extend loads in compiler-llvm.
-- [#1754](https://github.com/wasmerio/wasmer/pull/1754) Implement aarch64 ABI for compiler-llvm.
-- [#1693](https://github.com/wasmerio/wasmer/pull/1693) Add `wasmer create-exe` subcommand.
-
-### Changed
-
-- [#1772](https://github.com/wasmerio/wasmer/pull/1772) Remove lifetime parameter from `NativeFunc`.
-- [#1762](https://github.com/wasmerio/wasmer/pull/1762) Allow the `=` sign in a WASI environment variable value.
-- [#1710](https://github.com/wasmerio/wasmer/pull/1710) Memory for function call trampolines is now owned by the Artifact.
-- [#1781](https://github.com/wasmerio/wasmer/pull/1781) Cranelift upgrade to 0.67.
-- [#1777](https://github.com/wasmerio/wasmer/pull/1777) Wasmparser update to 0.65.
-- [#1775](https://github.com/wasmerio/wasmer/pull/1775) Improve LimitingTunables implementation.
-- [#1720](https://github.com/wasmerio/wasmer/pull/1720) Autodetect llvm regardless of architecture.
-
-### Fixed
-
-- [#1718](https://github.com/wasmerio/wasmer/pull/1718) Fix panic in the API in some situations when the memory's min bound was greater than the memory's max bound.
-- [#1731](https://github.com/wasmerio/wasmer/pull/1731) In compiler-llvm always load before store, to trigger any traps before any bytes are written.
-
-## 1.0.0-alpha4 - 2020-10-08
-
-### Added
-- [#1635](https://github.com/wasmerio/wasmer/pull/1635) Implement `wat2wasm` in the Wasm C API.
-- [#1636](https://github.com/wasmerio/wasmer/pull/1636) Implement `wasm_module_validate` in the Wasm C API.
-- [#1657](https://github.com/wasmerio/wasmer/pull/1657) Implement `wasm_trap_t` and `wasm_frame_t` for Wasm C API; add examples in Rust and C of exiting early with a host function.
-
-### Fixed
-- [#1690](https://github.com/wasmerio/wasmer/pull/1690) Fix `wasm_memorytype_limits` where `min` and `max` represents pages, not bytes. Additionally, fixes the max limit sentinel value.
-- [#1671](https://github.com/wasmerio/wasmer/pull/1671) Fix probestack firing inappropriately, and sometimes over/under allocating stack.
-- [#1660](https://github.com/wasmerio/wasmer/pull/1660) Fix issue preventing map-dir aliases starting with `/` from working properly.
-- [#1624](https://github.com/wasmerio/wasmer/pull/1624) Add Value::I32/Value::I64 converters from unsigned ints.
-
-### Changed
-- [#1682](https://github.com/wasmerio/wasmer/pull/1682) Improve error reporting when making a memory with invalid settings.
-- [#1691](https://github.com/wasmerio/wasmer/pull/1691) Bump minimum supported Rust version to 1.46.0
-- [#1645](https://github.com/wasmerio/wasmer/pull/1645) Move the install script to https://github.com/wasmerio/wasmer-install
-
-## 1.0.0-alpha3 - 2020-09-14
-
-### Fixed
-
-- [#1620](https://github.com/wasmerio/wasmer/pull/1620) Fix bug causing the Wapm binary to not be packaged with the release
-- [#1619](https://github.com/wasmerio/wasmer/pull/1619) Improve error message in engine-native when C compiler is missing
-
-## 1.0.0-alpha02.0 - 2020-09-11
-
-### Added
-
-- [#1566](https://github.com/wasmerio/wasmer/pull/1566) Add support for opening special Unix files to the WASI FS
-
-### Fixed
-
-- [#1602](https://github.com/wasmerio/wasmer/pull/1602) Fix panic when calling host functions with negative numbers in certain situations
-- [#1590](https://github.com/wasmerio/wasmer/pull/1590) Fix soundness issue in API of vm::Global
-
-## TODO: 1.0.0-alpha01.0
-
-- Wasmer refactor lands
-
-## 0.17.1 - 2020-06-24
-
-### Changed
-- [#1439](https://github.com/wasmerio/wasmer/pull/1439) Move `wasmer-interface-types` into its own repository
-
-### Fixed
-
-- [#1554](https://github.com/wasmerio/wasmer/pull/1554) Update supported stable Rust version to 1.45.2.
-- [#1552](https://github.com/wasmerio/wasmer/pull/1552) Disable `sigint` handler by default.
-
-## 0.17.0 - 2020-05-11
-
-### Added
-- [#1331](https://github.com/wasmerio/wasmer/pull/1331) Implement the `record` type and instrutions for WIT
-- [#1345](https://github.com/wasmerio/wasmer/pull/1345) Adding ARM testing in Azure Pipelines
-- [#1329](https://github.com/wasmerio/wasmer/pull/1329) New numbers and strings instructions for WIT
-- [#1285](https://github.com/wasmerio/wasmer/pull/1285) Greatly improve errors in `wasmer-interface-types`
-- [#1303](https://github.com/wasmerio/wasmer/pull/1303) NaN canonicalization for singlepass backend.
-- [#1313](https://github.com/wasmerio/wasmer/pull/1313) Add new high-level public API through `wasmer` crate. Includes many updates including:
-  - Minor improvement: `imports!` macro now handles no trailing comma as well as a trailing comma in namespaces and between namespaces.
-  - New methods on `Module`: `exports`, `imports`, and `custom_sections`.
-  - New way to get exports from an instance with `let func_name: Func<i32, i64> = instance.exports.get("func_name");`.
-  - Improved `Table` APIs including `set` which now allows setting functions directly.  TODO: update this more if `Table::get` gets made public in this PR
-  - TODO: finish the list of changes here
-- [#1305](https://github.com/wasmerio/wasmer/pull/1305) Handle panics from DynamicFunc.
-- [#1300](https://github.com/wasmerio/wasmer/pull/1300) Add support for multiple versions of WASI tests: wasitests now test all versions of WASI.
-- [#1292](https://github.com/wasmerio/wasmer/pull/1292) Experimental Support for Android (x86_64 and AArch64)
-
-### Fixed
-- [#1283](https://github.com/wasmerio/wasmer/pull/1283) Workaround for floating point arguments and return values in `DynamicFunc`s.
-
-### Changed
-- [#1401](https://github.com/wasmerio/wasmer/pull/1401) Make breaking change to `RuntimeError`: `RuntimeError` is now more explicit about its possible error values allowing for better insight into why a call into Wasm failed.
-- [#1382](https://github.com/wasmerio/wasmer/pull/1382) Refactored test infranstructure (part 2)
-- [#1380](https://github.com/wasmerio/wasmer/pull/1380) Refactored test infranstructure (part 1)
-- [#1357](https://github.com/wasmerio/wasmer/pull/1357) Refactored bin commands into separate files
-- [#1335](https://github.com/wasmerio/wasmer/pull/1335) Change mutability of `memory` to `const` in `wasmer_memory_data_length` in the C API
-- [#1332](https://github.com/wasmerio/wasmer/pull/1332) Add option to `CompilerConfig` to force compiler IR verification off even when `debug_assertions` are enabled. This can be used to make debug builds faster, which may be important if you're creating a library that wraps Wasmer and depend on the speed of debug builds.
-- [#1320](https://github.com/wasmerio/wasmer/pull/1320) Change `custom_sections` field in `ModuleInfo` to be more standards compliant by allowing multiple custom sections with the same name. To get the old behavior with the new API, you can add `.last().unwrap()` to accesses. For example, `module_info.custom_sections["custom_section_name"].last().unwrap()`.
-- [#1301](https://github.com/wasmerio/wasmer/pull/1301) Update supported stable Rust version to 1.41.1.
-
-## 0.16.2 - 2020-03-11
-
-### Fixed
-
-- [#1294](https://github.com/wasmerio/wasmer/pull/1294) Fix bug related to system calls in WASI that rely on reading from WasmPtrs as arrays of length 0. `WasmPtr` will now succeed on length 0 arrays again.
-
-## 0.16.1 - 2020-03-11
-
-### Fixed
-
-- [#1291](https://github.com/wasmerio/wasmer/pull/1291) Fix installation packaging script to package the `wax` command.
-
-## 0.16.0 - 2020-03-11
-
-### Added
-- [#1286](https://github.com/wasmerio/wasmer/pull/1286) Updated Windows Wasmer icons. Add wax
-- [#1284](https://github.com/wasmerio/wasmer/pull/1284) Implement string and memory instructions in `wasmer-interface-types`
-
-### Fixed
-- [#1272](https://github.com/wasmerio/wasmer/pull/1272) Fix off-by-one error bug when accessing memory with a `WasmPtr` that contains the last valid byte of memory. Also changes the behavior of `WasmPtr<T, Array>` with a length of 0 and `WasmPtr<T>` where `std::mem::size_of::<T>()` is 0 to always return `None`
-
-## 0.15.0 - 2020-03-04
-
-- [#1263](https://github.com/wasmerio/wasmer/pull/1263) Changed the behavior of some WASI syscalls to now handle preopened directories more properly. Changed default `--debug` logging to only show Wasmer-related messages.
-- [#1217](https://github.com/wasmerio/wasmer/pull/1217) Polymorphic host functions based on dynamic trampoline generation.
-- [#1252](https://github.com/wasmerio/wasmer/pull/1252) Allow `/` in wasi `--mapdir` wasm path.
-- [#1212](https://github.com/wasmerio/wasmer/pull/1212) Add support for GDB JIT debugging:
-  - Add `--generate-debug-info` and `-g` flags to `wasmer run` to generate debug information during compilation. The debug info is passed via the GDB JIT interface to a debugger to allow source-level debugging of Wasm files. Currently only available on clif-backend.
-  - Break public middleware APIs: there is now a `source_loc` parameter that should be passed through if applicable.
-  - Break compiler trait methods such as `feed_local`, `feed_event` as well as `ModuleCodeGenerator::finalize`.
-
-## 0.14.1 - 2020-02-24
-
-- [#1245](https://github.com/wasmerio/wasmer/pull/1245) Use Ubuntu 16.04 in CI so that we use an earlier version of GLIBC.
-- [#1234](https://github.com/wasmerio/wasmer/pull/1234) Check for unused excluded spectest failures.
-- [#1232](https://github.com/wasmerio/wasmer/pull/1232) `wasmer-interface-types` has a WAT decoder.
-
-## 0.14.0 - 2020-02-20
-
-- [#1233](https://github.com/wasmerio/wasmer/pull/1233) Improved Wasmer C API release artifacts.
-- [#1216](https://github.com/wasmerio/wasmer/pull/1216) `wasmer-interface-types` receives a binary encoder.
-- [#1228](https://github.com/wasmerio/wasmer/pull/1228) Singlepass cleanup: Resolve several FIXMEs and remove protect_unix.
-- [#1218](https://github.com/wasmerio/wasmer/pull/1218) Enable Cranelift verifier in debug mode. Fix bug with table indices being the wrong type.
-- [#787](https://github.com/wasmerio/wasmer/pull/787) New crate `wasmer-interface-types` to implement WebAssembly Interface Types.
-- [#1213](https://github.com/wasmerio/wasmer/pull/1213) Fixed WASI `fdstat` to detect `isatty` properly.
-- [#1192](https://github.com/wasmerio/wasmer/pull/1192) Use `ExceptionCode` for error representation.
-- [#1191](https://github.com/wasmerio/wasmer/pull/1191) Fix singlepass miscompilation on `Operator::CallIndirect`.
-- [#1180](https://github.com/wasmerio/wasmer/pull/1180) Fix compilation for target `x86_64-unknown-linux-musl`.
-- [#1170](https://github.com/wasmerio/wasmer/pull/1170) Improve the WasiFs builder API with convenience methods for overriding stdin, stdout, and stderr as well as a new sub-builder for controlling the permissions and properties of preopened directories.  Also breaks that implementations of `WasiFile` must be `Send` -- please file an issue if this change causes you any issues.
-- [#1161](https://github.com/wasmerio/wasmer/pull/1161) Require imported functions to be `Send`. This is a breaking change that fixes a soundness issue in the API.
-- [#1140](https://github.com/wasmerio/wasmer/pull/1140) Use [`blake3`](https://github.com/BLAKE3-team/BLAKE3) as default hashing algorithm for caching.
-- [#1129](https://github.com/wasmerio/wasmer/pull/1129) Standard exception types for singlepass backend.
-
-## 0.13.1 - 2020-01-16
-- Fix bug in wapm related to the `package.wasmer_extra_flags` entry in the manifest
-
-## 0.13.0 - 2020-01-15
-
-Special thanks to [@repi](https://github.com/repi) and [@srenatus](https://github.com/srenatus) for their contributions!
-
-- [#1153](https://github.com/wasmerio/wasmer/pull/1153) Added Wasmex, an Elixir language integration, to the README
-- [#1133](https://github.com/wasmerio/wasmer/pull/1133) New `wasmer_trap` function in the C API, to properly error from within a host function
-- [#1147](https://github.com/wasmerio/wasmer/pull/1147) Remove `log` and `trace` macros from `wasmer-runtime-core`, remove `debug` and `trace` features from `wasmer-*` crates, use the `log` crate for logging and use `fern` in the Wasmer CLI binary to output log messages.  Colorized output will be enabled automatically if printing to a terminal, to force colorization on or off, set the `WASMER_COLOR` environment variable to `true` or `false`.
-- [#1128](https://github.com/wasmerio/wasmer/pull/1128) Fix a crash when a host function is missing and the `allow_missing_functions` flag is enabled
-- [#1099](https://github.com/wasmerio/wasmer/pull/1099) Remove `backend::Backend` from `wasmer_runtime_core`
-- [#1097](https://github.com/wasmerio/wasmer/pull/1097) Move inline breakpoint outside of runtime backend
-- [#1095](https://github.com/wasmerio/wasmer/pull/1095) Update to cranelift 0.52.
-- [#1092](https://github.com/wasmerio/wasmer/pull/1092) Add `get_utf8_string_with_nul` to `WasmPtr` to read nul-terminated strings from memory.
-- [#1071](https://github.com/wasmerio/wasmer/pull/1071) Add support for non-trapping float-to-int conversions, enabled by default.
-
-## 0.12.0 - 2019-12-18
-
-Special thanks to [@ethanfrey](https://github.com/ethanfrey), [@AdamSLevy](https://github.com/AdamSLevy), [@Jasper-Bekkers](https://github.com/Jasper-Bekkers), [@srenatus](https://github.com/srenatus) for their contributions!
-
-- [#1078](https://github.com/wasmerio/wasmer/pull/1078) Increase the maximum number of parameters `Func` can take
-- [#1062](https://github.com/wasmerio/wasmer/pull/1062) Expose some opt-in Emscripten functions to the C API
-- [#1032](https://github.com/wasmerio/wasmer/pull/1032) Change the signature of the Emscripten `abort` function to work with Emscripten 1.38.30
-- [#1060](https://github.com/wasmerio/wasmer/pull/1060) Test the capi with all the backends
-- [#1069](https://github.com/wasmerio/wasmer/pull/1069) Add function `get_memory_and_data` to `Ctx` to help prevent undefined behavior and mutable aliasing. It allows accessing memory while borrowing data mutably for the `Ctx` lifetime. This new function is now being used in `wasmer-wasi`.
-- [#1058](https://github.com/wasmerio/wasmer/pull/1058) Fix minor panic issue when `wasmer::compile_with` called with llvm backend.
-- [#858](https://github.com/wasmerio/wasmer/pull/858) Minor panic fix when wasmer binary with `loader` option run a module without exported `_start` function.
-- [#1056](https://github.com/wasmerio/wasmer/pull/1056) Improved `--invoke` args parsing (supporting `i32`, `i64`, `f32` and `f32`) in Wasmer CLI
-- [#1054](https://github.com/wasmerio/wasmer/pull/1054) Improve `--invoke` output in Wasmer CLI
-- [#1053](https://github.com/wasmerio/wasmer/pull/1053) For RuntimeError and breakpoints, use Box<Any + Send> instead of Box<Any>.
-- [#1052](https://github.com/wasmerio/wasmer/pull/1052) Fix minor panic and improve Error handling in singlepass backend.
-- [#1050](https://github.com/wasmerio/wasmer/pull/1050) Attach C & C++ headers to releases.
-- [#1033](https://github.com/wasmerio/wasmer/pull/1033) Set cranelift backend as default compiler backend again, require at least one backend to be enabled for Wasmer CLI
-- [#1044](https://github.com/wasmerio/wasmer/pull/1044) Enable AArch64 support in the LLVM backend.
-- [#1030](https://github.com/wasmerio/wasmer/pull/1030) Ability to generate `ImportObject` for a specific version WASI version with the C API.
-- [#1028](https://github.com/wasmerio/wasmer/pull/1028) Introduce strict/non-strict modes for `get_wasi_version`
-- [#1029](https://github.com/wasmerio/wasmer/pull/1029) Add the “floating” `WasiVersion::Latest` version.
-- [#1006](https://github.com/wasmerio/wasmer/pull/1006) Fix minor panic issue when `wasmer::compile_with` called with llvm backend
-- [#1009](https://github.com/wasmerio/wasmer/pull/1009) Enable LLVM verifier for all tests, add new llvm-backend-tests crate.
-- [#1022](https://github.com/wasmerio/wasmer/pull/1022) Add caching support for Singlepass backend.
-- [#1004](https://github.com/wasmerio/wasmer/pull/1004) Add the Auto backend to enable to adapt backend usage depending on wasm file executed.
-- [#1068](https://github.com/wasmerio/wasmer/pull/1068) Various cleanups for the singlepass backend on AArch64.
-
-## 0.11.0 - 2019-11-22
-
-- [#713](https://github.com/wasmerio/wasmer/pull/713) Add AArch64 support for singlepass.
-- [#995](https://github.com/wasmerio/wasmer/pull/995) Detect when a global is read without being initialized (emit a proper error instead of panicking)
-- [#996](https://github.com/wasmerio/wasmer/pull/997) Refactored spectests, emtests and wasitests to use default compiler logic
-- [#992](https://github.com/wasmerio/wasmer/pull/992) Updates WAPM version to 0.4.1, fix arguments issue introduced in #990
-- [#990](https://github.com/wasmerio/wasmer/pull/990) Default wasmer CLI to `run`.  Wasmer will now attempt to parse unrecognized command line options as if they were applied to the run command: `wasmer mywasm.wasm --dir=.` now works!
-- [#987](https://github.com/wasmerio/wasmer/pull/987) Fix `runtime-c-api` header files when compiled by gnuc.
-- [#957](https://github.com/wasmerio/wasmer/pull/957) Change the meaning of `wasmer_wasi::is_wasi_module` to detect any type of WASI module, add support for new wasi snapshot_preview1
-- [#934](https://github.com/wasmerio/wasmer/pull/934) Simplify float expressions in the LLVM backend.
-
-## 0.10.2 - 2019-11-18
-
-- [#968](https://github.com/wasmerio/wasmer/pull/968) Added `--invoke` option to the command
-- [#964](https://github.com/wasmerio/wasmer/pull/964) Enable cross-compilation for specific target
-- [#971](https://github.com/wasmerio/wasmer/pull/971) In LLVM backend, use unaligned loads and stores for non-atomic accesses to wasmer memory.
-- [#960](https://github.com/wasmerio/wasmer/pull/960) Fix `runtime-c-api` header files when compiled by clang.
-- [#925](https://github.com/wasmerio/wasmer/pull/925) Host functions can be closures with a captured environment.
-- [#917](https://github.com/wasmerio/wasmer/pull/917) Host functions (aka imported functions) may not have `&mut vm::Ctx` as first argument, i.e. the presence of the `&mut vm::Ctx` argument is optional.
-- [#915](https://github.com/wasmerio/wasmer/pull/915) All backends share the same definition of `Trampoline` (defined in `wasmer-runtime-core`).
-
-## 0.10.1 - 2019-11-11
-
-- [#952](https://github.com/wasmerio/wasmer/pull/952) Use C preprocessor to properly hide trampoline functions on Windows and non-x86_64 targets.
-
-## 0.10.0 - 2019-11-11
-
-Special thanks to [@newpavlov](https://github.com/newpavlov) and [@Maxgy](https://github.com/Maxgy) for their contributions!
-
-- [#942](https://github.com/wasmerio/wasmer/pull/942) Deny missing docs in runtime core and add missing docs
-- [#939](https://github.com/wasmerio/wasmer/pull/939) Fix bug causing attempts to append to files with WASI to delete the contents of the file
-- [#940](https://github.com/wasmerio/wasmer/pull/940) Update supported Rust version to 1.38+
-- [#923](https://github.com/wasmerio/wasmer/pull/923) Fix memory leak in the C API caused by an incorrect cast in `wasmer_trampoline_buffer_destroy`
-- [#921](https://github.com/wasmerio/wasmer/pull/921) In LLVM backend, annotate all memory accesses with TBAA metadata.
-- [#883](https://github.com/wasmerio/wasmer/pull/883) Allow floating point operations to have arbitrary inputs, even including SNaNs.
-- [#856](https://github.com/wasmerio/wasmer/pull/856) Expose methods in the runtime C API to get a WASI import object
-
-## 0.9.0 - 2019-10-23
-
-Special thanks to @alocquet for their contributions!
-
-- [#898](https://github.com/wasmerio/wasmer/pull/898) State tracking is now disabled by default in the LLVM backend. It can be enabled with `--track-state`.
-- [#861](https://github.com/wasmerio/wasmer/pull/861) Add descriptions to `unimplemented!` macro in various places
-- [#897](https://github.com/wasmerio/wasmer/pull/897) Removes special casing of stdin, stdout, and stderr in WASI.  Closing these files now works.  Removes `stdin`, `stdout`, and `stderr` from `WasiFS`, replaced by the methods `stdout`, `stdout_mut`, and so on.
-- [#863](https://github.com/wasmerio/wasmer/pull/863) Fix min and max for cases involving NaN and negative zero when using the LLVM backend.
-
-## 0.8.0 - 2019-10-02
-
-Special thanks to @jdanford for their contributions!
-
-- [#850](https://github.com/wasmerio/wasmer/pull/850) New `WasiStateBuilder` API. small, add misc. breaking changes to existing API (for example, changing the preopen dirs arg on `wasi::generate_import_object` from `Vec<String>` to `Vec<Pathbuf>`)
-- [#852](https://github.com/wasmerio/wasmer/pull/852) Make minor grammar/capitalization fixes to README.md
-- [#841](https://github.com/wasmerio/wasmer/pull/841) Slightly improve rustdoc documentation and small updates to outdated info in readme files
-- [#836](https://github.com/wasmerio/wasmer/pull/836) Update Cranelift fork version to `0.44.0`
-- [#839](https://github.com/wasmerio/wasmer/pull/839) Change supported version to stable Rust 1.37+
-- [#834](https://github.com/wasmerio/wasmer/pull/834) Fix panic when unwraping `wasmer` arguments
-- [#835](https://github.com/wasmerio/wasmer/pull/835) Add parallel execution example (independent instances created from the same `ImportObject` and `Module` run with rayon)
-- [#834](https://github.com/wasmerio/wasmer/pull/834) Fix panic when parsing numerical arguments for no-ABI targets run with the wasmer binary
-- [#833](https://github.com/wasmerio/wasmer/pull/833) Add doc example of using ImportObject's new `maybe_with_namespace` method
-- [#832](https://github.com/wasmerio/wasmer/pull/832) Delete unused runtime ABI
-- [#809](https://github.com/wasmerio/wasmer/pull/809) Fix bugs leading to panics in `LocalBacking`.
-- [#831](https://github.com/wasmerio/wasmer/pull/831) Add support for atomic operations, excluding wait and notify, to singlepass.
-- [#822](https://github.com/wasmerio/wasmer/pull/822) Update Cranelift fork version to `0.43.1`
-- [#829](https://github.com/wasmerio/wasmer/pull/829) Fix deps on `make bench-*` commands; benchmarks don't compile other backends now
-- [#807](https://github.com/wasmerio/wasmer/pull/807) Implement Send for `Instance`, breaking change on `ImportObject`, remove method `get_namespace` replaced with `with_namespace` and `maybe_with_namespace`
-- [#817](https://github.com/wasmerio/wasmer/pull/817) Add document for tracking features across backends and language integrations, [docs/feature_matrix.md]
-- [#823](https://github.com/wasmerio/wasmer/issues/823) Improved Emscripten / WASI integration
-- [#821](https://github.com/wasmerio/wasmer/issues/821) Remove patch version on most deps Cargo manifests.  This gives Wasmer library users more control over which versions of the deps they use.
-- [#820](https://github.com/wasmerio/wasmer/issues/820) Remove null-pointer checks in `WasmPtr` from runtime-core, re-add them in Emscripten
-- [#803](https://github.com/wasmerio/wasmer/issues/803) Add method to `Ctx` to invoke functions by their `TableIndex`
-- [#790](https://github.com/wasmerio/wasmer/pull/790) Fix flaky test failure with LLVM, switch to large code model.
-- [#788](https://github.com/wasmerio/wasmer/pull/788) Use union merge on the changelog file.
-- [#785](https://github.com/wasmerio/wasmer/pull/785) Include Apache license file for spectests.
-- [#786](https://github.com/wasmerio/wasmer/pull/786) In the LLVM backend, lower atomic wasm operations to atomic machine instructions.
-- [#784](https://github.com/wasmerio/wasmer/pull/784) Fix help string for wasmer run.
-
-## 0.7.0 - 2019-09-12
-
-Special thanks to @YaronWittenstein @penberg for their contributions.
-
-- [#776](https://github.com/wasmerio/wasmer/issues/776) Allow WASI preopened fds to be closed
-- [#774](https://github.com/wasmerio/wasmer/issues/774) Add more methods to the `WasiFile` trait
-- [#772](https://github.com/wasmerio/wasmer/issues/772) [#770](https://github.com/wasmerio/wasmer/issues/770) Handle more internal failures by passing back errors
-- [#756](https://github.com/wasmerio/wasmer/issues/756) Allow NULL parameter and 0 arity in `wasmer_export_func_call` C API
-- [#747](https://github.com/wasmerio/wasmer/issues/747) Return error instead of panicking on traps when using the Wasmer binary
-- [#741](https://github.com/wasmerio/wasmer/issues/741) Add validate Wasm fuzz target
-- [#733](https://github.com/wasmerio/wasmer/issues/733) Remove dependency on compiler backends for `middleware-common`
-- [#732](https://github.com/wasmerio/wasmer/issues/732) [#731](https://github.com/wasmerio/wasmer/issues/731) WASI bug fixes and improvements
-- [#726](https://github.com/wasmerio/wasmer/issues/726) Add serialization and deserialization for Wasi State
-- [#716](https://github.com/wasmerio/wasmer/issues/716) Improve portability of install script
-- [#714](https://github.com/wasmerio/wasmer/issues/714) Add Code of Conduct
-- [#708](https://github.com/wasmerio/wasmer/issues/708) Remove unconditional dependency on Cranelift in the C API
-- [#703](https://github.com/wasmerio/wasmer/issues/703) Fix compilation on AArch64 Linux
-- [#702](https://github.com/wasmerio/wasmer/issues/702) Add SharedMemory to Wasmer. Add `--enable-threads` flag, add partial implementation of atomics to LLVM backend.
-- [#698](https://github.com/wasmerio/wasmer/issues/698) [#690](https://github.com/wasmerio/wasmer/issues/690) [#687](https://github.com/wasmerio/wasmer/issues/690) Fix panics in Emscripten
-- [#689](https://github.com/wasmerio/wasmer/issues/689) Replace `wasmer_runtime_code::memory::Atomic` with `std::sync::atomic` atomics, changing its interface
-- [#680](https://github.com/wasmerio/wasmer/issues/680) [#673](https://github.com/wasmerio/wasmer/issues/673) [#669](https://github.com/wasmerio/wasmer/issues/669) [#660](https://github.com/wasmerio/wasmer/issues/660) [#659](https://github.com/wasmerio/wasmer/issues/659) Misc. runtime and singlepass fixes
-- [#677](https://github.com/wasmerio/wasmer/issues/677) [#675](https://github.com/wasmerio/wasmer/issues/675) [#674](https://github.com/wasmerio/wasmer/issues/674) LLVM backend fixes and improvements
-- [#671](https://github.com/wasmerio/wasmer/issues/671) Implement fs polling in `wasi::poll_oneoff` for Unix-like platforms
-- [#656](https://github.com/wasmerio/wasmer/issues/656) Move CI to Azure Pipelines
-- [#650](https://github.com/wasmerio/wasmer/issues/650) Implement `wasi::path_rename`, improve WASI FS public api, and allow open files to exist even when the underlying file is deleted
-- [#643](https://github.com/wasmerio/wasmer/issues/643) Implement `wasi::path_symlink` and improve WASI FS public api IO error reporting
-- [#608](https://github.com/wasmerio/wasmer/issues/608) Implement wasi syscalls `fd_allocate`, `fd_sync`, `fd_pread`, `path_link`, `path_filestat_set_times`; update WASI fs API in a WIP way; reduce coupling of WASI code to host filesystem; make debug messages from WASI more readable; improve rights-checking when calling syscalls; implement reference counting on inodes; misc bug fixes and improvements
-- [#616](https://github.com/wasmerio/wasmer/issues/616) Create the import object separately from instance instantiation in `runtime-c-api`
-- [#620](https://github.com/wasmerio/wasmer/issues/620) Replace one `throw()` with `noexcept` in llvm backend
-- [#618](https://github.com/wasmerio/wasmer/issues/618) Implement `InternalEvent::Breakpoint` in the llvm backend to allow metering in llvm
-- [#615](https://github.com/wasmerio/wasmer/issues/615) Eliminate `FunctionEnvironment` construction in `feed_event()` speeding up to 70% of compilation in clif
-- [#609](https://github.com/wasmerio/wasmer/issues/609) Update dependencies
-- [#602](https://github.com/wasmerio/wasmer/issues/602) C api extract instance context from instance
-- [#590](https://github.com/wasmerio/wasmer/issues/590) Error visibility changes in wasmer-c-api
-- [#589](https://github.com/wasmerio/wasmer/issues/589) Make `wasmer_byte_array` fields `public` in wasmer-c-api
-
-## 0.6.0 - 2019-07-31
-- [#603](https://github.com/wasmerio/wasmer/pull/603) Update Wapm-cli, bump version numbers
-- [#595](https://github.com/wasmerio/wasmer/pull/595) Add unstable public API for interfacing with the WASI file system in plugin-like usecases
-- [#598](https://github.com/wasmerio/wasmer/pull/598) LLVM Backend is now supported in Windows
-- [#599](https://github.com/wasmerio/wasmer/pull/599) Fix llvm backend failures in fat spec tests and simd_binaryen spec test.
-- [#579](https://github.com/wasmerio/wasmer/pull/579) Fix bug in caching with LLVM and Singlepass backends.
-  Add `default-backend-singlepass`, `default-backend-llvm`, and `default-backend-cranelift` features to `wasmer-runtime`
-  to control the `default_compiler()` function (this is a breaking change).  Add `compiler_for_backend` function in `wasmer-runtime`
-- [#561](https://github.com/wasmerio/wasmer/pull/561) Call the `data_finalizer` field on the `Ctx`
-- [#576](https://github.com/wasmerio/wasmer/pull/576) fix `Drop` of uninit `Ctx`
-- [#542](https://github.com/wasmerio/wasmer/pull/542) Add SIMD support to Wasmer (LLVM backend only)
-  - Updates LLVM to version 8.0
-
-## 0.5.7 - 2019-07-23
-- [#575](https://github.com/wasmerio/wasmer/pull/575) Prepare for release; update wapm to 0.3.6
-- [#555](https://github.com/wasmerio/wasmer/pull/555) WASI filesystem rewrite.  Major improvements
-  - adds virtual root showing all preopened directories
-  - improved sandboxing and code-reuse
-  - symlinks work in a lot more situations
-  - many misc. improvements to most syscalls touching the filesystem
-
-## 0.5.6 - 2019-07-16
-- [#565](https://github.com/wasmerio/wasmer/pull/565) Update wapm and bump version to 0.5.6
-- [#563](https://github.com/wasmerio/wasmer/pull/563) Improve wasi testing infrastructure
-  - fixes arg parsing from comments & fixes the mapdir test to have the native code doing the same thing as the WASI code
-  - makes wasitests-generate output stdout/stderr by default & adds function to print stdout and stderr for a command if it fails
-  - compiles wasm with size optimizations & strips generated wasm with wasm-strip
-- [#554](https://github.com/wasmerio/wasmer/pull/554) Finish implementation of `wasi::fd_seek`, fix bug in filestat
-- [#550](https://github.com/wasmerio/wasmer/pull/550) Fix singlepass compilation error with `imul` instruction
-
-
-## 0.5.5 - 2019-07-10
-- [#541](https://github.com/wasmerio/wasmer/pull/541) Fix dependency graph by making separate test crates; ABI implementations should not depend on compilers. Add Cranelift fork as git submodule of clif-backend
-- [#537](https://github.com/wasmerio/wasmer/pull/537) Add hidden flag (`--cache-key`) to use prehashed key into the compiled wasm cache and change compiler backend-specific caching to use directories
-- [#536](https://github.com/wasmerio/wasmer/pull/536) ~Update cache to use compiler backend name in cache key~
-
-## 0.5.4 - 2019-07-06
-- [#529](https://github.com/wasmerio/wasmer/pull/529) Updates the Wasm Interface library, which is used by wapm, with bug fixes and error message improvements
-
-## 0.5.3 - 2019-07-03
-- [#523](https://github.com/wasmerio/wasmer/pull/523) Update wapm version to fix bug related to signed packages in the global namespace and locally-stored public keys
-
-## 0.5.2 - 2019-07-02
-- [#516](https://github.com/wasmerio/wasmer/pull/516) Add workaround for singlepass miscompilation on GetLocal
-- [#521](https://github.com/wasmerio/wasmer/pull/521) Update Wapm-cli, bump version numbers
-- [#518](https://github.com/wasmerio/wasmer/pull/518) Update Cranelift and WasmParser
-- [#514](https://github.com/wasmerio/wasmer/pull/514) [#519](https://github.com/wasmerio/wasmer/pull/519) Improved Emscripten network related calls, added a null check to `WasmPtr`
-- [#515](https://github.com/wasmerio/wasmer/pull/515) Improved Emscripten dyncalls
-- [#513](https://github.com/wasmerio/wasmer/pull/513) Fix emscripten lseek implementation.
-- [#510](https://github.com/wasmerio/wasmer/pull/510) Simplify construction of floating point constants in LLVM backend. Fix LLVM assertion failure due to definition of %ctx.
-
-## 0.5.1 - 2019-06-24
-- [#508](https://github.com/wasmerio/wasmer/pull/508) Update wapm version, includes bug fixes
-
-## 0.5.0 - 2019-06-17
-
-- [#471](https://github.com/wasmerio/wasmer/pull/471) Added missing functions to run Python. Improved Emscripten bindings
-- [#494](https://github.com/wasmerio/wasmer/pull/494) Remove deprecated type aliases from libc in the runtime C API
-- [#493](https://github.com/wasmerio/wasmer/pull/493) `wasmer_module_instantiate` has better error messages in the runtime C API
-- [#474](https://github.com/wasmerio/wasmer/pull/474) Set the install name of the dylib to `@rpath`
-- [#490](https://github.com/wasmerio/wasmer/pull/490) Add MiddlewareChain and StreamingCompiler to runtime
-- [#487](https://github.com/wasmerio/wasmer/pull/487) Fix stack offset check in singlepass backend
-- [#450](https://github.com/wasmerio/wasmer/pull/450) Added Metering
-- [#481](https://github.com/wasmerio/wasmer/pull/481) Added context trampoline into runtime
-- [#484](https://github.com/wasmerio/wasmer/pull/484) Fix bugs in emscripten socket syscalls
-- [#476](https://github.com/wasmerio/wasmer/pull/476) Fix bug with wasi::environ_get, fix off by one error in wasi::environ_sizes_get
-- [#470](https://github.com/wasmerio/wasmer/pull/470) Add mapdir support to Emscripten, implement getdents for Unix
-- [#467](https://github.com/wasmerio/wasmer/pull/467) `wasmer_instantiate` returns better error messages in the runtime C API
-- [#463](https://github.com/wasmerio/wasmer/pull/463) Fix bug in WASI path_open allowing one level above preopened dir to be accessed
-- [#461](https://github.com/wasmerio/wasmer/pull/461) Prevent passing negative lengths in various places in the runtime C API
-- [#459](https://github.com/wasmerio/wasmer/pull/459) Add monotonic and real time clocks for wasi on windows
-- [#447](https://github.com/wasmerio/wasmer/pull/447) Add trace macro (`--features trace`) for more verbose debug statements
-- [#451](https://github.com/wasmerio/wasmer/pull/451) Add `--mapdir=src:dest` flag to rename host directories in the guest context
-- [#457](https://github.com/wasmerio/wasmer/pull/457) Implement file metadata for WASI, fix bugs in WASI clock code for Unix platforms
-
-## 0.4.2 - 2019-05-16
-
-- [#416](https://github.com/wasmerio/wasmer/pull/416) Remote code loading framework
-- [#449](https://github.com/wasmerio/wasmer/pull/449) Fix bugs: opening host files in filestat and opening with write permissions unconditionally in path_open
-- [#442](https://github.com/wasmerio/wasmer/pull/442) Misc. WASI FS fixes and implement readdir
-- [#440](https://github.com/wasmerio/wasmer/pull/440) Fix type mismatch between `wasmer_instance_call` and `wasmer_export_func_*_arity` functions in the runtime C API.
-- [#269](https://github.com/wasmerio/wasmer/pull/269) Add better runtime docs
-- [#432](https://github.com/wasmerio/wasmer/pull/432) Fix returned value of `wasmer_last_error_message` in the runtime C API
-- [#429](https://github.com/wasmerio/wasmer/pull/429) Get wasi::path_filestat_get working for some programs; misc. minor WASI FS improvements
-- [#413](https://github.com/wasmerio/wasmer/pull/413) Update LLVM backend to use new parser codegen traits
-
-## 0.4.1 - 2019-05-06
-
-- [#426](https://github.com/wasmerio/wasmer/pull/426) Update wapm-cli submodule, bump version to 0.4.1
-- [#422](https://github.com/wasmerio/wasmer/pull/422) Improved Emscripten functions to run optipng and pngquant compiled to wasm
-- [#409](https://github.com/wasmerio/wasmer/pull/409) Improved Emscripten functions to run JavascriptCore compiled to wasm
-- [#399](https://github.com/wasmerio/wasmer/pull/399) Add example of using a plugin extended from WASI
-- [#397](https://github.com/wasmerio/wasmer/pull/397) Fix WASI fs abstraction to work on Windows
-- [#390](https://github.com/wasmerio/wasmer/pull/390) Pin released wapm version and add it as a git submodule
-- [#408](https://github.com/wasmerio/wasmer/pull/408) Add images to windows installer and update installer to add wapm bin directory to path
-
-## 0.4.0 - 2019-04-23
-
-- [#383](https://github.com/wasmerio/wasmer/pull/383) Hook up wasi exit code to wasmer cli.
-- [#382](https://github.com/wasmerio/wasmer/pull/382) Improve error message on `--backend` flag to only suggest currently enabled backends
-- [#381](https://github.com/wasmerio/wasmer/pull/381) Allow retrieving propagated user errors.
-- [#379](https://github.com/wasmerio/wasmer/pull/379) Fix small return types from imported functions.
-- [#371](https://github.com/wasmerio/wasmer/pull/371) Add more Debug impl for WASI types
-- [#368](https://github.com/wasmerio/wasmer/pull/368) Fix issue with write buffering
-- [#343](https://github.com/wasmerio/wasmer/pull/343) Implement preopened files for WASI and fix aligment issue when accessing WASI memory
-- [#367](https://github.com/wasmerio/wasmer/pull/367) Add caching support to the LLVM backend.
-- [#366](https://github.com/wasmerio/wasmer/pull/366) Remove `UserTrapper` trait to fix [#365](https://github.com/wasmerio/wasmer/issues/365).
-- [#348](https://github.com/wasmerio/wasmer/pull/348) Refactor internal runtime ↔️ backend abstraction.
-- [#355](https://github.com/wasmerio/wasmer/pull/355) Misc changes to `Cargo.toml`s for publishing
-- [#352](https://github.com/wasmerio/wasmer/pull/352) Bump version numbers to 0.3.0
-- [#351](https://github.com/wasmerio/wasmer/pull/351) Add hidden option to specify wasm program name (can be used to improve error messages)
-- [#350](https://github.com/wasmerio/wasmer/pull/350) Enforce that CHANGELOG.md is updated through CI.
-- [#349](https://github.com/wasmerio/wasmer/pull/349) Add [CHANGELOG.md](https://github.com/wasmerio/wasmer/blob/master/CHANGELOG.md).
-
-## 0.3.0 - 2019-04-12
-
-- [#276](https://github.com/wasmerio/wasmer/pull/276) [#288](https://github.com/wasmerio/wasmer/pull/288) [#344](https://github.com/wasmerio/wasmer/pull/344) Use new singlepass backend (with the `--backend=singlepass` when running Wasmer)
-- [#338](https://github.com/wasmerio/wasmer/pull/338) Actually catch traps/panics/etc when using a typed func.
-- [#325](https://github.com/wasmerio/wasmer/pull/325) Fixed func_index in debug mode
-- [#323](https://github.com/wasmerio/wasmer/pull/323) Add validate subcommand to validate Wasm files
-- [#321](https://github.com/wasmerio/wasmer/pull/321) Upgrade to Cranelift 0.3.0
-- [#319](https://github.com/wasmerio/wasmer/pull/319) Add Export and GlobalDescriptor to Runtime API
-- [#310](https://github.com/wasmerio/wasmer/pull/310) Cleanup warnings
-- [#299](https://github.com/wasmerio/wasmer/pull/299) [#300](https://github.com/wasmerio/wasmer/pull/300) [#301](https://github.com/wasmerio/wasmer/pull/301) [#303](https://github.com/wasmerio/wasmer/pull/303) [#304](https://github.com/wasmerio/wasmer/pull/304) [#305](https://github.com/wasmerio/wasmer/pull/305) [#306](https://github.com/wasmerio/wasmer/pull/306) [#307](https://github.com/wasmerio/wasmer/pull/307) Add support for WASI 🎉
-- [#286](https://github.com/wasmerio/wasmer/pull/286) Add extend to imports
-- [#278](https://github.com/wasmerio/wasmer/pull/278) Add versioning to cache
-- [#250](https://github.com/wasmerio/wasmer/pull/250) Setup bors+# Changelog
+
+*The format is based on [Keep a Changelog].*
+
+[Keep a Changelog]: http://keepachangelog.com/en/1.0.0/
+
+Looking for changes that affect our C API? See the [C API Changelog](lib/c-api/CHANGELOG.md).
+
+## **Unreleased**
+ 
+## Added
+
+  - [#3365](https://github.com/wasmerio/wasmer/pull/3365) Preliminary FreeBSD support
+
+## Fixed
+
+  - [#3369](https://github.com/wasmerio/wasmer/pull/3369) Fix installing wasmer via cargo-binstall
+ 
+
+## 3.0.1 - 23/11/2022
+
+## Added
+
+
+## Changed
+
+  - [#3344](https://github.com/wasmerio/wasmer/pull/3344) Revert #3145
+  - [#3341](https://github.com/wasmerio/wasmer/pull/3341) Update CHANGELOG.md
+
+## Fixed
+
+  - [#3342](https://github.com/wasmerio/wasmer/pull/3342) Fixes for 3.0.0 release
+
+
+
+## 3.0.0 - 20/11/2022
+
+## Added
+
+  - [#3338](https://github.com/wasmerio/wasmer/3338) Re-add codecov to get coverage reports
+  - [#3337](https://github.com/wasmerio/wasmer/3337) Add automation script to automate deploying releases on GitHub
+
+## Changed
+
+
+## Fixed
+
+  - [#3339](https://github.com/wasmerio/wasmer/3339) Fixes for wasmer login / wasmer add
+
+## 3.0.0-rc.4 - 19/11/2022
+
+## Added
+
+
+## Changed
+
+
+## Fixed
+
+
+
+
+## 3.0.0-rc.3 - 2022/11/18
+
+## Added
+
+- [#3314](https://github.com/wasmerio/wasmer/pull/3314) Add windows-gnu workflow
+- [#3317](https://github.com/wasmerio/wasmer/pull/3317) Add a `wasmer add` command for adding bindings to a WAPM package
+- [#3297](https://github.com/wasmerio/wasmer/pull/3297) Implement wasmer login
+- [#3311](https://github.com/wasmerio/wasmer/pull/3311) Export `Module::IoCompileError`
+
+## Changed
+
+- [#3319](https://github.com/wasmerio/wasmer/pull/3319) Disable 'Test integration CLI' on CI for the Windows platform as it's not working at all
+- [#3318](https://github.com/wasmerio/wasmer/pull/3318) Bump the MSRV to 1.63
+- [#3293](https://github.com/wasmerio/wasmer/pull/3293) Removed call to to_vec() on assembler.finalise()
+- [#3288](https://github.com/wasmerio/wasmer/pull/3288) Rollback all the TARGET_DIR changes
+- [#3284](https://github.com/wasmerio/wasmer/pull/3284) Makefile now handle TARGET_DIR env. var. for build too
+- [#3276](https://github.com/wasmerio/wasmer/pull/3276) Remove unnecessary checks to test internet connection
+- [#3275](https://github.com/wasmerio/wasmer/pull/3275) Disable printing "local package ... not found" in release mode
+- [#3273](https://github.com/wasmerio/wasmer/pull/3273) Undo Makefile commit
+
+## Fixed
+
+- [#3299](https://github.com/wasmerio/wasmer/pull/3299) Fix "create-exe" for windows-x86_64 target
+- [#3294](https://github.com/wasmerio/wasmer/pull/3294) Fix test sys yaml syntax
+- [#3287](https://github.com/wasmerio/wasmer/pull/3287) Fix Makefile with TARGET_DIR end with release folder, removing it
+- [#3286](https://github.com/wasmerio/wasmer/pull/3286) Fix Makefile with TARGET_DIR end with release folder
+- [#3285](https://github.com/wasmerio/wasmer/pull/3285) Fix CI to setup TARGET_DIR to target/release directly
+- [#3277](https://github.com/wasmerio/wasmer/pull/3277) Fix red CI on master
+
+## 3.0.0-rc.2 - 2022/11/02
+
+## Fixed
+- [#3268](https://github.com/wasmerio/wasmer/pulls/3268) Fix fd_right nightly test to avoid foo.txt file leftover
+- [#3260](https://github.com/wasmerio/wasmer/pulls/3260) Fix bug in wasmer run
+- [#3257](https://github.com/wasmerio/wasmer/pulls/3257) Fix linux-aarch64 build
+
+## 3.0.0-rc.1 - 2022/10/25
+
+## Added
+
+- [#3215](https://github.com/wasmerio/wasmer/pull/3215)  Update wasmer --version logic, integrate wapm-cli
+- [#3218](https://github.com/wasmerio/wasmer/pull/3218)  Seal `HostFunctionKind`
+- [#3222](https://github.com/wasmerio/wasmer/pull/3222)  Add function to retrieve function name from wasm_frame_t
+
+## Changed
+
+- [#3248](https://github.com/wasmerio/wasmer/pull/3248)  Move loupe CHANGELOG entry from 2.3.0 to 3.x
+- [#3230](https://github.com/wasmerio/wasmer/pull/3230)  Remove test if dest file exist on path_rename wasi syscall (for #3228)
+- [#3223](https://github.com/wasmerio/wasmer/pull/3223)  Delete lib/wasi-types-generated directory
+
+## Fixed
+
+- [#3145](https://github.com/wasmerio/wasmer/pull/3145)  C-API: add functions to overwrite stdin / stdout / stderr handlers
+- [#3240](https://github.com/wasmerio/wasmer/pull/3240)  Fix filesystem rights on WASI, add integration test for file permissions
+- [#3238](https://github.com/wasmerio/wasmer/pull/3238)  Fixed main README ocaml homepage link and added ocaml in other language README
+- [#3229](https://github.com/wasmerio/wasmer/pull/3229)  Fixed version to nightly-2022-10-09 for the CI build Minimal Wasmer Headless again
+- [#3227](https://github.com/wasmerio/wasmer/pull/3227)  Fixed version to nightly-2022-10-09 for the CI build Minimal Wasmer Headless
+- [#3226](https://github.com/wasmerio/wasmer/pull/3226)  Fixed version to nightly-2002-10-09 for the CI build Minimal Wasmer Headless
+- [#3221](https://github.com/wasmerio/wasmer/pull/3221)  Fix #3197
+- [#3211](https://github.com/wasmerio/wasmer/pull/3211)  Fix popcnt for aarch64
+- [#3204](https://github.com/wasmerio/wasmer/pull/3204)  Fixed a typo in README
+- [#3199](https://github.com/wasmerio/wasmer/pull/3199)  Release fixes
+
+## 3.0.0-beta.2 - 2022/09/26
+
+## Added
+
+- [#3176](https://github.com/wasmerio/wasmer/pull/3176)  Add support for `cargo-binstall`
+- [#3117](https://github.com/wasmerio/wasmer/pull/3117)  Add tests for wasmer-cli create-{exe,obj} commands
+- [#3116](https://github.com/wasmerio/wasmer/pull/3116)  Multithreading, full networking and RPC for WebAssembly
+- [#3101](https://github.com/wasmerio/wasmer/pull/3101)  CI/build.yaml: add libwasmer headless in default distribution
+- [#3090](https://github.com/wasmerio/wasmer/pull/3090)  Added version to the wasmer cli
+- [#3089](https://github.com/wasmerio/wasmer/pull/3089)  Add wasi_* C-API function changes in migration guide for 3.0.0
+
+## Changed
+
+- [#3165](https://github.com/wasmerio/wasmer/pull/3165)  Initial port of make test-js-core (port wasmer API to core)
+- [#3164](https://github.com/wasmerio/wasmer/pull/3164)  Synchronize between -sys and -js tests
+- [#3142](https://github.com/wasmerio/wasmer/pull/3142)  Bump rust toolchain
+- [#3141](https://github.com/wasmerio/wasmer/pull/3141)  The API breaking changes from future WASIX/Network/Threading addition
+- [#3138](https://github.com/wasmerio/wasmer/pull/3138)  Js imports revamp
+- [#3134](https://github.com/wasmerio/wasmer/pull/3134)  Bring libwasmer-headless.a from 22MiB to 7.2MiB (on my machine)
+- [#3132](https://github.com/wasmerio/wasmer/pull/3132)  Revert "Lower libwasmer headless size"
+- [#3131](https://github.com/wasmerio/wasmer/pull/3131)  Update for migration-to-3.0.0 for MemoryView changes
+- [#3130](https://github.com/wasmerio/wasmer/pull/3130)  Remove panics from Artifact::deserialize
+- [#3128](https://github.com/wasmerio/wasmer/pull/3128)  scripts/publish.py: validate crates version before publishing
+- [#3126](https://github.com/wasmerio/wasmer/pull/3126)  scripts/publish.py: replace toposort dependency with python std graphlib module
+- [#3123](https://github.com/wasmerio/wasmer/pull/3123)  Lower libwasmer headless size
+- [#3122](https://github.com/wasmerio/wasmer/pull/3122)  Update Cargo.lock dependencies
+- [#3119](https://github.com/wasmerio/wasmer/pull/3119)  Added LinearMemory trait
+- [#3118](https://github.com/wasmerio/wasmer/pull/3118)  Refactor Artifact enum into a struct
+- [#3114](https://github.com/wasmerio/wasmer/pull/3114)  Implemented shared memory for Wasmer in preparation for multithreading
+- [#3104](https://github.com/wasmerio/wasmer/pull/3104)  Re-enabled ExternRef tests
+- [#3103](https://github.com/wasmerio/wasmer/pull/3103)  create-exe: prefer libwasmer headless when cross-compiling
+- [#3097](https://github.com/wasmerio/wasmer/pull/3097)  MemoryView lifetime tied to memory and not StoreRef
+- [#3096](https://github.com/wasmerio/wasmer/pull/3096)  create-exe: use cached wasmer tarballs for network fetches
+- [#3095](https://github.com/wasmerio/wasmer/pull/3095)  create-exe: list supported cross-compilation target triples in help …
+- [#3083](https://github.com/wasmerio/wasmer/pull/3083)  Disable wasm build in build CI
+
+## Fixed
+
+- [#3185](https://github.com/wasmerio/wasmer/pull/3185)  Fix `wasmer compile` command for non-x86 target
+- [#3184](https://github.com/wasmerio/wasmer/pull/3184)  Fix windows build
+- [#3137](https://github.com/wasmerio/wasmer/pull/3137)  Fix cache path not being present during installation of cross-tarball
+- [#3129](https://github.com/wasmerio/wasmer/pull/3129)  Fix differences between -sys and -js API
+- [#3115](https://github.com/wasmerio/wasmer/pull/3115)  Fix static object signature deserialization
+- [#3093](https://github.com/wasmerio/wasmer/pull/3093)  Fixed a potential issue when renaming a file
+- [#3088](https://github.com/wasmerio/wasmer/pull/3088)  Fixed an issue when renaming a file from a preopened dir directly (for 3084)
+
+## 3.0.0-beta - 2022/08/08
+
+### Added
+- [#3076](https://github.com/wasmerio/wasmer/pull/3076) Add support for cross-compiling in create-exe with zig cc
+
+### Changed
+- [#3079](https://github.com/wasmerio/wasmer/pull/3079) Migrate CLI tools to `clap` from `structopt`
+- [#3048](https://github.com/wasmerio/wasmer/pull/3048) Automatically publish wasmer as "cloudcompiler" package to wapm.dev on every release
+- [#3075](https://github.com/wasmerio/wasmer/pull/3075) Remove __wbindgen_thread_id
+- [#3072](https://github.com/wasmerio/wasmer/pull/3072) Add back `Function::*_with_env(…)` functions
+
+### Fixed
+
+## 3.0.0-alpha.4 - 2022/07/28
+
+### Added
+- [#3035](https://github.com/wasmerio/wasmer/pull/3035) Added a simple "divide by zero" wast test, for #1899, as the trap information are correctly tracked on singlepass now
+- [#3021](https://github.com/wasmerio/wasmer/pull/3021) Add back missing Aarch64 relocations (needed for llvm compiler)
+- [#3008](https://github.com/wasmerio/wasmer/pull/3008) Add a new cargo public-api CI check
+- [#2941](https://github.com/wasmerio/wasmer/pull/2941) Implementation of WASIX and a fully networking for Web Assembly
+- [#2952](https://github.com/wasmerio/wasmer/pull/2952) CI: add make build-wasmer-wasm test
+- [#2982](https://github.com/wasmerio/wasmer/pull/2982) Add a rustfmt.toml file to the repository
+
+### Changed
+- [#3047](https://github.com/wasmerio/wasmer/pull/3047) `Store::new` now takes an `impl Into<Engine>`.
+- [#3046](https://github.com/wasmerio/wasmer/pull/3046) Merge Backend into EngineBuilder and refactor feature flags
+- [#3039](https://github.com/wasmerio/wasmer/pull/3039) Improved hashing/ids of function envs
+- [#3031](https://github.com/wasmerio/wasmer/pull/3031) Update docs/migration_to_3.0.0.md
+- [#3030](https://github.com/wasmerio/wasmer/pull/3030) Remove cranelift dependency from wasmer-wasi
+- [#3029](https://github.com/wasmerio/wasmer/pull/3029) Removed Artifact, Engine traits. Renamed UniversalArtifact to Artifact, and UniversalEngine to Engine.
+- [#3028](https://github.com/wasmerio/wasmer/pull/3028) Rename old variable names from ctx to env (in case of FunctionEnv usage) and from ctx to store in case of store usage
+- [#3023](https://github.com/wasmerio/wasmer/pull/3023) Changed CI "rust install" action to dtolnay one
+- [#3013](https://github.com/wasmerio/wasmer/pull/3013) Refactor Context API
+- [#3003](https://github.com/wasmerio/wasmer/pull/3003) Remove RuntimeError::raise from public API
+- [#3000](https://github.com/wasmerio/wasmer/pull/3001) Allow debugging of EXC_BAD_INSTRUCTION on macOS
+- [#2999](https://github.com/wasmerio/wasmer/pull/2999) Allow `--invoke` CLI option for Emscripten files without a `main` function
+- [#2996](https://github.com/wasmerio/wasmer/pull/2996) Migrated all examples to new Context API
+- [#2946](https://github.com/wasmerio/wasmer/pull/2946) Remove dylib,staticlib engines in favor of a single Universal engine
+- [#2949](https://github.com/wasmerio/wasmer/pull/2949) Switch back to using custom LLVM builds on CI
+- [#2892](https://github.com/wasmerio/wasmer/pull/2892) Renamed `get_native_function` to `get_typed_function`, marked former as deprecated.
+- [#2976](https://github.com/wasmerio/wasmer/pull/2976) Upgrade enumset minimum version to one that compiles
+- [#2974](https://github.com/wasmerio/wasmer/pull/2974) Context api tests
+- [#2973](https://github.com/wasmerio/wasmer/pull/2973) Port C API to new Context API
+- [#2969](https://github.com/wasmerio/wasmer/pull/2969) Port JS API to new Context API
+- [#2966](https://github.com/wasmerio/wasmer/pull/2966) Singlepass nopanic #2966
+- [#2957](https://github.com/wasmerio/wasmer/pull/2957) Enable multi-value handling in Singlepass compiler
+- [#2954](https://github.com/wasmerio/wasmer/pull/2954) Some fixes to x86_64 Singlepass compiler, when using atomics
+- [#2953](https://github.com/wasmerio/wasmer/pull/2953) Makefile: add check target
+- [#2950](https://github.com/wasmerio/wasmer/pull/2950) compiler-cranelift: Fix typo in enum variant
+- [#2947](https://github.com/wasmerio/wasmer/pull/2947) Converted the WASI js test into a generic stdio test that works for both sys and js versions of wasmer
+- [#2940](https://github.com/wasmerio/wasmer/pull/2940) Merge wasmer3 back to master branch
+- [#2939](https://github.com/wasmerio/wasmer/pull/2939) Rename NativeFunc to TypedFunction
+- [#2868](https://github.com/wasmerio/wasmer/pull/2868) Removed loupe crate dependency
+
+### Fixed
+- [#3045](https://github.com/wasmerio/wasmer/pull/3045) Fixed WASI fd_read syscall when reading multiple iovs and read is partial (for #2904)
+- [#3027](https://github.com/wasmerio/wasmer/pull/3027) Fixed some residual doc issues that prevented make package-docs to build
+- [#3026](https://github.com/wasmerio/wasmer/pull/3026) test-js.yaml: fix typo
+- [#3017](https://github.com/wasmerio/wasmer/pull/3017) Fix typo in README.md
+- [#3001](https://github.com/wasmerio/wasmer/pull/3001) Fix context capi ci errors
+- [#2997](https://github.com/wasmerio/wasmer/pull/2997) Fix "run --invoke [function]" to behave the same as "run"
+- [#2963](https://github.com/wasmerio/wasmer/pull/2963) Remove accidental dependency on libwayland and libxcb in ClI
+- [#2942](https://github.com/wasmerio/wasmer/pull/2942) Fix clippy lints.
+- [#2943](https://github.com/wasmerio/wasmer/pull/2943) Fix build error on some archs by using c_char instead of i8
+- [#2976](https://github.com/wasmerio/wasmer/pull/2976) Upgrade minimum enumset to one that compiles
+- [#2988](https://github.com/wasmerio/wasmer/pull/2988) Have make targets install-capi-lib,install-pkgconfig work without building the wasmer binary
+- [#2967](https://github.com/wasmerio/wasmer/pull/2967) Fix singlepass on arm64 that was trying to emit a sub opcode with a constant as destination (for #2959)
+- [#2948](https://github.com/wasmerio/wasmer/pull/2948) Fix regression on gen_import_call_trampoline_arm64()
+- [#2944](https://github.com/wasmerio/wasmer/pull/2944) Fix duplicate entries in the CHANGELOG
+
+## 2.3.0 - 2022/06/06
+
+### Added
+- [#2862](https://github.com/wasmerio/wasmer/pull/2862) Added CI builds for linux-aarch64 target.
+- [#2811](https://github.com/wasmerio/wasmer/pull/2811) Added support for EH Frames in singlepass
+- [#2851](https://github.com/wasmerio/wasmer/pull/2851) Allow Wasmer to compile to Wasm/WASI
+
+### Changed
+- [#2807](https://github.com/wasmerio/wasmer/pull/2807) Run Wasm code in a separate stack
+- [#2802](https://github.com/wasmerio/wasmer/pull/2802) Support Dylib engine with Singlepass
+- [#2836](https://github.com/wasmerio/wasmer/pull/2836) Improve TrapInformation data stored at runtime
+- [#2864](https://github.com/wasmerio/wasmer/pull/2864) `wasmer-cli`: remove wasi-experimental-io-devices from default builds
+- [#2933](https://github.com/wasmerio/wasmer/pull/2933) Rename NativeFunc to TypedFunction.
+
+### Fixed
+- [#2829](https://github.com/wasmerio/wasmer/pull/2829) Improve error message oriented from JS object.
+- [#2828](https://github.com/wasmerio/wasmer/pull/2828) Fix JsImportObject resolver.
+- [#2872](https://github.com/wasmerio/wasmer/pull/2872) Fix `WasmerEnv` finalizer
+- [#2821](https://github.com/wasmerio/wasmer/pull/2821) Opt in `sys` feature
+
+## 2.2.1 - 2022/03/15
+
+### Fixed
+- [#2812](https://github.com/wasmerio/wasmer/pull/2812) Fixed another panic due to incorrect drop ordering.
+
+## 2.2.0 - 2022/02/28
+
+### Added
+- [#2775](https://github.com/wasmerio/wasmer/pull/2775) Added support for SSE 4.2 in the Singlepass compiler as an alternative to AVX.
+- [#2805](https://github.com/wasmerio/wasmer/pull/2805) Enabled WASI experimental I/O devices by default in releases.
+
+### Fixed
+- [#2795](https://github.com/wasmerio/wasmer/pull/2795) Fixed a bug in the Singlepass compiler introduced in #2775.
+- [#2806](https://github.com/wasmerio/wasmer/pull/2806) Fixed a panic due to incorrect drop ordering of `Module` fields.
+
+## 2.2.0-rc2 - 2022/02/15
+
+### Fixed
+- [#2778](https://github.com/wasmerio/wasmer/pull/2778) Fixed f32_load/f64_load in Singlepass. Also fixed issues with out-of-range conditional branches.
+- [#2786](https://github.com/wasmerio/wasmer/pull/2786) Fixed a potential integer overflow in WasmPtr memory access methods.
+- [#2787](https://github.com/wasmerio/wasmer/pull/2787) Fixed a codegen regression in the Singlepass compiler due to non-determinism of `HashSet` iteration.
+
+## 2.2.0-rc1 - 2022/01/28
+
+### Added
+- [#2750](https://github.com/wasmerio/wasmer/pull/2750) Added Aarch64 support to Singlepass (both Linux and macOS).
+- [#2753](https://github.com/wasmerio/wasmer/pull/2753) Re-add "dylib" to the list of default features.
+
+### Changed
+- [#2747](https://github.com/wasmerio/wasmer/pull/2747) Use a standard header for metadata in all serialized modules.
+- [#2759](https://github.com/wasmerio/wasmer/pull/2759) Use exact version for Wasmer crate dependencies.
+
+### Fixed
+- [#2769](https://github.com/wasmerio/wasmer/pull/2769) Fixed deadlock in emscripten dynamic calls.
+- [#2742](https://github.com/wasmerio/wasmer/pull/2742) Fixed WASMER_METADATA alignment in the dylib engine.
+- [#2746](https://github.com/wasmerio/wasmer/pull/2746) Fixed invoking `wasmer binfmt register` from `$PATH`.
+- [#2748](https://github.com/wasmerio/wasmer/pull/2748) Use trampolines for all libcalls in engine-universal and engine-dylib.
+- [#2766](https://github.com/wasmerio/wasmer/pull/2766) Remove an attempt to reserve a GPR when no GPR clobbering is occurring.
+- [#2768](https://github.com/wasmerio/wasmer/pull/2768) Fixed serialization of FrameInfo on Dylib engine.
+
+## 2.1.1 - 2021/12/20
+
+### Added
+- [#2726](https://github.com/wasmerio/wasmer/pull/2726) Added `externs_vec` method to `ImportObject`.
+- [#2724](https://github.com/wasmerio/wasmer/pull/2724) Added access to the raw `Instance` JS object in Wsasmer-js.
+
+### CHanged
+- [#2711](https://github.com/wasmerio/wasmer/pull/2711) Make C-API and Wasi dependencies more lean
+- [#2706](https://github.com/wasmerio/wasmer/pull/2706) Refactored the Singlepass compiler in preparation for AArch64 support (no user visible changes).
+### Fixed
+- [#2717](https://github.com/wasmerio/wasmer/pull/2717) Allow `Exports` to be modified after being cloned.
+- [#2719](https://github.com/wasmerio/wasmer/pull/2719) Fixed `wasm_importtype_new`'s Rust signature to not assume boxed vectors.
+- [#2723](https://github.com/wasmerio/wasmer/pull/2723) Fixed a bug in parameter passing in the Singlepass compiler.
+- [#2768](https://github.com/wasmerio/wasmer/pull/2768) Fixed issue with Frame Info on dylib engine.
+
+## 2.1.0 - 2021/11/30
+
+### Added
+- [#2574](https://github.com/wasmerio/wasmer/pull/2574) Added Windows support to Singlepass.
+- [#2535](https://github.com/wasmerio/wasmer/pull/2435) Added iOS support for Wasmer. This relies on the `dylib-engine`.
+- [#2460](https://github.com/wasmerio/wasmer/pull/2460) Wasmer can now compile to Javascript via `wasm-bindgen`. Use the `js-default` (and no default features) feature to try it!.
+- [#2491](https://github.com/wasmerio/wasmer/pull/2491) Added support for WASI to Wasmer-js.
+- [#2436](https://github.com/wasmerio/wasmer/pull/2436) Added the x86-32 bit variant support to LLVM compiler.
+- [#2499](https://github.com/wasmerio/wasmer/pull/2499) Added a subcommand to linux wasmer-cli to register wasmer with binfmt_misc
+- [#2511](https://github.com/wasmerio/wasmer/pull/2511) Added support for calling dynamic functions defined on the host
+- [#2491](https://github.com/wasmerio/wasmer/pull/2491) Added support for WASI in Wasmer-js
+- [#2592](https://github.com/wasmerio/wasmer/pull/2592) Added `ImportObject::get_namespace_exports` to allow modifying the contents of an existing namespace in an `ImportObject`.
+- [#2694](https://github.com/wasmerio/wasmer/pull/2694) wasmer-js: Allow an `ImportObject` to be extended with a JS object.
+- [#2698](https://github.com/wasmerio/wasmer/pull/2698) Provide WASI imports when invoking an explicit export from the CLI.
+- [#2701](https://github.com/wasmerio/wasmer/pull/2701) Improved VFS API for usage from JS
+
+### Changed
+- [#2460](https://github.com/wasmerio/wasmer/pull/2460) **breaking change** `wasmer` API usage with `no-default-features` requires now the `sys` feature to preserve old behavior.
+- [#2476](https://github.com/wasmerio/wasmer/pull/2476) Removed unncessary abstraction `ModuleInfoTranslate` from `wasmer-compiler`.
+- [#2442](https://github.com/wasmerio/wasmer/pull/2442) **breaking change** Improved `WasmPtr`, added `WasmCell` for host/guest interaction. `WasmPtr::deref` will now return `WasmCell<'a, T>` instead of `&'a Cell<T>`, `WasmPtr::deref_mut` is now deleted from the API.
+- [#2427](https://github.com/wasmerio/wasmer/pull/2427) Update `loupe` to 0.1.3.
+- [#2685](https://github.com/wasmerio/wasmer/pull/2685) The minimum LLVM version for the LLVM compiler is now 12. LLVM 13 is used by default.
+- [#2569](https://github.com/wasmerio/wasmer/pull/2569) Add `Send` and `Sync` to uses of the `LikeNamespace` trait object.
+- [#2692](https://github.com/wasmerio/wasmer/pull/2692) Made module serialization deterministic.
+- [#2693](https://github.com/wasmerio/wasmer/pull/2693) Validate CPU features when loading a deserialized module.
+
+### Fixed
+- [#2599](https://github.com/wasmerio/wasmer/pull/2599) Fixed Universal engine for Linux/Aarch64 target.
+- [#2587](https://github.com/wasmerio/wasmer/pull/2587) Fixed deriving `WasmerEnv` when aliasing `Result`.
+- [#2518](https://github.com/wasmerio/wasmer/pull/2518) Remove temporary file used to creating an artifact when creating a Dylib engine artifact.
+- [#2494](https://github.com/wasmerio/wasmer/pull/2494) Fixed `WasmerEnv` access when using `call_indirect` with the Singlepass compiler.
+- [#2479](https://github.com/wasmerio/wasmer/pull/2479) Improved `wasmer validate` error message on non-wasm inputs.
+- [#2454](https://github.com/wasmerio/wasmer/issues/2454) Won't set `WASMER_CACHE_DIR` for Windows.
+- [#2426](https://github.com/wasmerio/wasmer/pull/2426) Fix the `wax` script generation.
+- [#2635](https://github.com/wasmerio/wasmer/pull/2635) Fix cross-compilation for singlepass.
+- [#2672](https://github.com/wasmerio/wasmer/pull/2672) Use `ENOENT` instead of `EINVAL` in some WASI syscalls for a non-existent file
+- [#2547](https://github.com/wasmerio/wasmer/pull/2547) Delete temporary files created by the dylib engine.
+- [#2548](https://github.com/wasmerio/wasmer/pull/2548) Fix stack probing on x86_64 linux with the cranelift compiler.
+- [#2557](https://github.com/wasmerio/wasmer/pull/2557) [#2559](https://github.com/wasmerio/wasmer/pull/2559) Fix WASI dir path renaming.
+- [#2560](https://github.com/wasmerio/wasmer/pull/2560) Fix signal handling on M1 MacOS.
+- [#2474](https://github.com/wasmerio/wasmer/pull/2474) Fix permissions on `WASMER_CACHE_DIR` on Windows.
+- [#2528](https://github.com/wasmerio/wasmer/pull/2528) [#2525](https://github.com/wasmerio/wasmer/pull/2525) [#2523](https://github.com/wasmerio/wasmer/pull/2523) [#2522](https://github.com/wasmerio/wasmer/pull/2522) [#2545](https://github.com/wasmerio/wasmer/pull/2545) [#2550](https://github.com/wasmerio/wasmer/pull/2550) [#2551](https://github.com/wasmerio/wasmer/pull/2551)  Fix various bugs in the new VFS implementation.
+- [#2552](https://github.com/wasmerio/wasmer/pull/2552) Fix stack guard handling on Windows.
+- [#2585](https://github.com/wasmerio/wasmer/pull/2585) Fix build with 64-bit MinGW toolchain.
+- [#2587](https://github.com/wasmerio/wasmer/pull/2587) Fix absolute import of `Result` in derive.
+- [#2599](https://github.com/wasmerio/wasmer/pull/2599) Fix AArch64 support in the LLVM compiler.
+- [#2655](https://github.com/wasmerio/wasmer/pull/2655) Fix argument parsing of `--dir` and `--mapdir`.
+- [#2666](https://github.com/wasmerio/wasmer/pull/2666) Fix performance on Windows by using static memories by default.
+- [#2667](https://github.com/wasmerio/wasmer/pull/2667) Fix error code for path_rename of a non-existant file
+- [#2672](https://github.com/wasmerio/wasmer/pull/2672) Fix error code returned by some wasi fs syscalls for a non-existent file
+- [#2673](https://github.com/wasmerio/wasmer/pull/2673) Fix BrTable codegen on the LLVM compiler
+- [#2674](https://github.com/wasmerio/wasmer/pull/2674) Add missing `__WASI_RIGHT_FD_DATASYNC` for preopened directories
+- [#2677](https://github.com/wasmerio/wasmer/pull/2677) Support 32-bit memories with 65536 pages
+- [#2681](https://github.com/wasmerio/wasmer/pull/2681) Fix slow compilation in singlepass by using dynasm's `VecAssembler`.
+- [#2690](https://github.com/wasmerio/wasmer/pull/2690) Fix memory leak when obtaining the stack bounds of a thread
+- [#2699](https://github.com/wasmerio/wasmer/pull/2699) Partially fix unbounded memory leak from the FuncDataRegistry
+
+## 2.0.0 - 2021/06/16
+
+### Added
+- [#2411](https://github.com/wasmerio/wasmer/pull/2411) Extract types from `wasi` to a new `wasi-types` crate.
+- [#2390](https://github.com/wasmerio/wasmer/pull/2390) Make `wasmer-vm` to compile on Windows 32bits.
+- [#2402](https://github.com/wasmerio/wasmer/pull/2402) Add more examples and more doctests for `wasmer-middlewares`.
+
+### Changed
+- [#2399](https://github.com/wasmerio/wasmer/pull/2399) Add the Dart integration in the `README.md`.
+
+### Fixed
+- [#2386](https://github.com/wasmerio/wasmer/pull/2386) Handle properly when a module has no exported functions in the CLI.
+
+## 2.0.0-rc2 - 2021/06/03
+
+### Fixed
+- [#2383](https://github.com/wasmerio/wasmer/pull/2383) Fix bugs in the Wasmer CLI tool with the way `--version` and the name of the CLI tool itself were printed.
+
+## 2.0.0-rc1 - 2021/06/02
+
+### Added
+- [#2348](https://github.com/wasmerio/wasmer/pull/2348) Make Wasmer available on `aarch64-linux-android`.
+- [#2315](https://github.com/wasmerio/wasmer/pull/2315) Make the Cranelift compiler working with the Native engine.
+- [#2306](https://github.com/wasmerio/wasmer/pull/2306) Add support for the latest version of the Wasm SIMD proposal to compiler LLVM.
+- [#2296](https://github.com/wasmerio/wasmer/pull/2296) Add support for the bulk memory proposal in compiler Singlepass and compiler LLVM.
+- [#2291](https://github.com/wasmerio/wasmer/pull/2291) Type check tables when importing.
+- [#2262](https://github.com/wasmerio/wasmer/pull/2262) Make parallelism optional for the Singlepass compiler.
+- [#2249](https://github.com/wasmerio/wasmer/pull/2249) Make Cranelift unwind feature optional.
+- [#2208](https://github.com/wasmerio/wasmer/pull/2208) Add a new CHANGELOG.md specific to our C API to make it easier for users primarily consuming our C API to keep up to date with changes that affect them.
+- [#2154](https://github.com/wasmerio/wasmer/pull/2154) Implement Reference Types in the LLVM compiler.
+- [#2003](https://github.com/wasmerio/wasmer/pull/2003) Wasmer works with musl, and is built, tested and packaged for musl.
+- [#2250](https://github.com/wasmerio/wasmer/pull/2250) Use `rkyv` for the JIT/Universal engine.
+- [#2190](https://github.com/wasmerio/wasmer/pull/2190) Use `rkyv` to read native `Module` artifact.
+- [#2186](https://github.com/wasmerio/wasmer/pull/2186) Update and improve the Fuzz Testing infrastructure.
+- [#2161](https://github.com/wasmerio/wasmer/pull/2161) Make NaN canonicalization configurable.
+- [#2116](https://github.com/wasmerio/wasmer/pull/2116) Add a package for Windows that is not an installer, but all the `lib` and `include` files as for macOS and Linux.
+- [#2123](https://github.com/wasmerio/wasmer/pull/2123) Use `ENABLE_{{compiler_name}}=(0|1)` to resp. force to disable or enable a compiler when running the `Makefile`, e.g. `ENABLE_LLVM=1 make build-wasmer`.
+- [#2123](https://github.com/wasmerio/wasmer/pull/2123) `libwasmer` comes with all available compilers per target instead of Cranelift only.
+- [#2135](https://github.com/wasmerio/wasmer/pull/2135) [Documentation](./PACKAGING.md) for Linux distribution maintainers
+- [#2104](https://github.com/wasmerio/wasmer/pull/2104) Update WAsm core spectests and wasmparser.
+
+### Changed
+- [#2369](https://github.com/wasmerio/wasmer/pull/2369) Remove the deprecated `--backend` option in the CLI.
+- [#2368](https://github.com/wasmerio/wasmer/pull/2368) Remove the deprecated code in the `wasmer-wasi` crate.
+- [#2367](https://github.com/wasmerio/wasmer/pull/2367) Remove the `deprecated` features and associated code in the `wasmer` crate.
+- [#2366](https://github.com/wasmerio/wasmer/pull/2366) Remove the deprecated crates.
+- [#2364](https://github.com/wasmerio/wasmer/pull/2364) Rename `wasmer-engine-object-file` to `wasmer-engine-staticlib`.
+- [#2356](https://github.com/wasmerio/wasmer/pull/2356) Rename `wasmer-engine-native` to `wasmer-engine-dylib`.
+- [#2340](https://github.com/wasmerio/wasmer/pull/2340) Rename `wasmer-engine-jit` to `wasmer-engine-universal`.
+- [#2307](https://github.com/wasmerio/wasmer/pull/2307) Update Cranelift, implement low hanging fruit SIMD opcodes.
+- [#2305](https://github.com/wasmerio/wasmer/pull/2305) Clean up and improve the trap API, more deterministic errors etc.
+- [#2299](https://github.com/wasmerio/wasmer/pull/2299) Unused trap codes (due to Wasm spec changes), `HeapSetterOutOfBounds` and `TableSetterOutOfBounds` were removed from `wasmer_vm::TrapCode` and the numbering of the remaining variants has been adjusted.
+- [#2293](https://github.com/wasmerio/wasmer/pull/2293) The `Memory::ty` trait method now returns `MemoryType` by value. `wasmer_vm::LinearMemory` now recomputes `MemoryType`'s `minimum` field when accessing its type. This behavior is what's expected by the latest spectests. `wasmer::Memory::ty` has also been updated to follow suit, it now returns `MemoryType` by value.
+- [#2286](https://github.com/wasmerio/wasmer/pull/2286) Replace the `goblin` crate by the `object` crate.
+- [#2281](https://github.com/wasmerio/wasmer/pull/2281) Refactor the `wasmer_vm` crate to remove unnecessary structs, reuse data when available etc.
+- [#2251](https://github.com/wasmerio/wasmer/pull/2251) Wasmer CLI will now execute WASI modules with multiple WASI namespaces in them by default. Use `--allow-multiple-wasi-versions` to suppress the warning and use `--deny-multiple-wasi-versions` to make it an error.
+- [#2201](https://github.com/wasmerio/wasmer/pull/2201) Implement `loupe::MemoryUsage` for `wasmer::Instance`.
+- [#2200](https://github.com/wasmerio/wasmer/pull/2200) Implement `loupe::MemoryUsage` for `wasmer::Module`.
+- [#2199](https://github.com/wasmerio/wasmer/pull/2199) Implement `loupe::MemoryUsage` for `wasmer::Store`.
+- [#2195](https://github.com/wasmerio/wasmer/pull/2195) Remove dependency to `cranelift-entity`.
+- [#2140](https://github.com/wasmerio/wasmer/pull/2140) Reduce the number of dependencies in the `wasmer.dll` shared library by statically compiling CRT.
+- [#2113](https://github.com/wasmerio/wasmer/pull/2113) Bump minimum supported Rust version to 1.49
+- [#2144](https://github.com/wasmerio/wasmer/pull/2144) Bump cranelift version to 0.70
+- [#2149](https://github.com/wasmerio/wasmer/pull/2144) `wasmer-engine-native` looks for clang-11 instead of clang-10.
+- [#2157](https://github.com/wasmerio/wasmer/pull/2157) Simplify the code behind `WasmPtr`
+
+### Fixed
+- [#2397](https://github.com/wasmerio/wasmer/pull/2397) Fix WASI rename temporary file issue.
+- [#2391](https://github.com/wasmerio/wasmer/pull/2391) Fix Singlepass emit bug, [#2347](https://github.com/wasmerio/wasmer/issues/2347) and [#2159](https://github.com/wasmerio/wasmer/issues/2159)
+- [#2327](https://github.com/wasmerio/wasmer/pull/2327) Fix memory leak preventing internal instance memory from being freed when a WasmerEnv contained an exported extern (e.g. Memory, etc.).
+- [#2247](https://github.com/wasmerio/wasmer/pull/2247) Internal WasiFS logic updated to be closer to what WASI libc does when finding a preopened fd for a path.
+- [#2241](https://github.com/wasmerio/wasmer/pull/2241) Fix Undefined Behavior in setting memory in emscripten `EmEnv`.
+- [#2224](https://github.com/wasmerio/wasmer/pull/2224) Enable SIMD based on actual Wasm features in the Cranelift compiler.
+- [#2217](https://github.com/wasmerio/wasmer/pull/2217) Fix bug in `i64.rotr X 0` in the LLVM compiler.
+- [#2290](https://github.com/wasmerio/wasmer/pull/2290) Handle Wasm modules with no imports in the CLI.
+- [#2108](https://github.com/wasmerio/wasmer/pull/2108) The Object Native Engine generates code that now compiles correctly with C++.
+- [#2125](https://github.com/wasmerio/wasmer/pull/2125) Fix RUSTSEC-2021-0023.
+- [#2155](https://github.com/wasmerio/wasmer/pull/2155) Fix the implementation of shift and rotate in the LLVM compiler.
+- [#2101](https://github.com/wasmerio/wasmer/pull/2101) cflags emitted by `wasmer config --pkg-config` are now correct.
+
+## 1.0.2 - 2021-02-04
+
+### Added
+- [#2053](https://github.com/wasmerio/wasmer/pull/2053) Implement the non-standard `wasi_get_unordered_imports` function in the C API.
+- [#2072](https://github.com/wasmerio/wasmer/pull/2072) Add `wasm_config_set_target`, along with `wasm_target_t`, `wasm_triple_t` and `wasm_cpu_features_t` in the unstable C API.
+- [#2059](https://github.com/wasmerio/wasmer/pull/2059) Ability to capture `stdout` and `stderr` with WASI in the C API.
+- [#2040](https://github.com/wasmerio/wasmer/pull/2040) Add `InstanceHandle::vmoffsets` to expose the offsets of the `vmctx` region.
+- [#2026](https://github.com/wasmerio/wasmer/pull/2026) Expose trap code of a `RuntimeError`, if it's a `Trap`.
+- [#2054](https://github.com/wasmerio/wasmer/pull/2054) Add `wasm_config_delete` to the Wasm C API.
+- [#2072](https://github.com/wasmerio/wasmer/pull/2072) Added cross-compilation to Wasm C API.
+
+### Changed
+- [#2085](https://github.com/wasmerio/wasmer/pull/2085) Update to latest inkwell and LLVM 11.
+- [#2037](https://github.com/wasmerio/wasmer/pull/2037) Improved parallelism of LLVM with the Native/Object engine
+- [#2012](https://github.com/wasmerio/wasmer/pull/2012) Refactor Singlepass init stack assembly (more performant now)
+- [#2036](https://github.com/wasmerio/wasmer/pull/2036) Optimize memory allocated for Function type definitions
+- [#2083](https://github.com/wasmerio/wasmer/pull/2083) Mark `wasi_env_set_instance` and `wasi_env_set_memory` as deprecated. You may simply remove the calls with no side-effect.
+- [#2056](https://github.com/wasmerio/wasmer/pull/2056) Change back to depend on the `enumset` crate instead of `wasmer_enumset`
+
+### Fixed
+- [#2066](https://github.com/wasmerio/wasmer/pull/2066) Include 'extern "C"' in our C headers when included by C++ code.
+- [#2090](https://github.com/wasmerio/wasmer/pull/2090) `wasi_env_t` needs to be freed with `wasi_env_delete` in the C API.
+- [#2084](https://github.com/wasmerio/wasmer/pull/2084) Avoid calling the function environment finalizer more than once when the environment has been cloned in the C API.
+- [#2069](https://github.com/wasmerio/wasmer/pull/2069) Use the new documentation for `include/README.md` in the Wasmer package.
+- [#2042](https://github.com/wasmerio/wasmer/pull/2042) Parse more exotic environment variables in `wasmer run`.
+- [#2041](https://github.com/wasmerio/wasmer/pull/2041) Documentation diagrams now have a solid white background rather than a transparent background.
+- [#2070](https://github.com/wasmerio/wasmer/pull/2070) Do not drain the entire captured stream at first read with `wasi_env_read_stdout` or `_stderr` in the C API.
+- [#2058](https://github.com/wasmerio/wasmer/pull/2058) Expose WASI versions to C correctly.
+- [#2044](https://github.com/wasmerio/wasmer/pull/2044) Do not build C headers on docs.rs.
+
+## 1.0.1 - 2021-01-12
+
+This release includes a breaking change in the API (changing the trait `enumset::EnumsetType` to `wasmer_enumset::EnumSetType` and changing `enumset::EnumSet` in signatures to `wasmer_enumset::EnumSet` to work around a breaking change introduced by `syn`) but is being released as a minor version because `1.0.0` is also in a broken state due to a breaking change introduced by `syn` which affects `enumset` and thus `wasmer`.
+
+This change is unlikely to affect any users of `wasmer`, but if it does please change uses of the `enumset` crate to the `wasmer_enumset` crate where possible.
+
+### Added
+- [#2010](https://github.com/wasmerio/wasmer/pull/2010) A new, experimental, minified build of `wasmer` called `wasmer-headless` will now be included with releases. `wasmer-headless` is the `wasmer` VM without any compilers attached, so it can only run precompiled Wasm modules.
+- [#2005](https://github.com/wasmerio/wasmer/pull/2005) Added the arguments `alias` and `optional` to `WasmerEnv` derive's `export` attribute.
+
+### Changed
+- [#2006](https://github.com/wasmerio/wasmer/pull/2006) Use `wasmer_enumset`, a fork of the `enumset` crate to work around a breaking change in `syn`
+- [#1985](https://github.com/wasmerio/wasmer/pull/1985) Bump minimum supported Rust version to 1.48
+
+### Fixed
+- [#2007](https://github.com/wasmerio/wasmer/pull/2007) Fix packaging of wapm on Windows
+- [#2005](https://github.com/wasmerio/wasmer/pull/2005) Emscripten is now working again.
+
+## 1.0.0 - 2021-01-05
+
+### Added
+
+- [#1969](https://github.com/wasmerio/wasmer/pull/1969) Added D integration to the README
+
+### Changed
+- [#1979](https://github.com/wasmerio/wasmer/pull/1979) `WasmPtr::get_utf8_string` was renamed to `WasmPtr::get_utf8_str` and made `unsafe`.
+
+### Fixed
+- [#1979](https://github.com/wasmerio/wasmer/pull/1979) `WasmPtr::get_utf8_string` now returns a `String`, fixing a soundness issue in certain circumstances. The old functionality is available under a new `unsafe` function, `WasmPtr::get_utf8_str`.
+
+## 1.0.0-rc1 - 2020-12-23
+
+### Added
+
+* [#1894](https://github.com/wasmerio/wasmer/pull/1894) Added exports `wasmer::{CraneliftOptLevel, LLVMOptLevel}` to allow using `Cranelift::opt_level` and `LLVM::opt_level` directly via the `wasmer` crate
+
+### Changed
+
+* [#1941](https://github.com/wasmerio/wasmer/pull/1941) Turn `get_remaining_points`/`set_remaining_points` of the `Metering` middleware into free functions to allow using them in an ahead-of-time compilation setup
+* [#1955](https://github.com/wasmerio/wasmer/pull/1955) Set `jit` as a default feature of the `wasmer-wasm-c-api` crate
+* [#1944](https://github.com/wasmerio/wasmer/pull/1944) Require `WasmerEnv` to be `Send + Sync` even in dynamic functions.
+* [#1963](https://github.com/wasmerio/wasmer/pull/1963) Removed `to_wasm_error` in favour of `impl From<BinaryReaderError> for WasmError`
+* [#1962](https://github.com/wasmerio/wasmer/pull/1962) Replace `wasmparser::Result<()>` with `Result<(), MiddlewareError>` in middleware, allowing implementors to return errors in `FunctionMiddleware::feed`
+
+### Fixed
+
+- [#1949](https://github.com/wasmerio/wasmer/pull/1949) `wasm_<type>_vec_delete` functions no longer crash when the given vector is uninitialized, in the Wasmer C API
+- [#1949](https://github.com/wasmerio/wasmer/pull/1949) The `wasm_frame_vec_t`, `wasm_functype_vec_t`, `wasm_globaltype_vec_t`, `wasm_memorytype_vec_t`, and `wasm_tabletype_vec_t` are now boxed vectors in the Wasmer C API
+
+## 1.0.0-beta2 - 2020-12-16
+
+### Added
+
+* [#1916](https://github.com/wasmerio/wasmer/pull/1916) Add the `WASMER_VERSION*` constants with the `wasmer_version*` functions in the Wasmer C API
+* [#1867](https://github.com/wasmerio/wasmer/pull/1867) Added `Metering::get_remaining_points` and `Metering::set_remaining_points`
+* [#1881](https://github.com/wasmerio/wasmer/pull/1881) Added `UnsupportedTarget` error to `CompileError`
+* [#1908](https://github.com/wasmerio/wasmer/pull/1908) Implemented `TryFrom<Value<T>>` for `i32`/`u32`/`i64`/`u64`/`f32`/`f64`
+* [#1927](https://github.com/wasmerio/wasmer/pull/1927) Added mmap support in `Engine::deserialize_from_file` to speed up artifact loading
+* [#1911](https://github.com/wasmerio/wasmer/pull/1911) Generalized signature type in `Function::new` and `Function::new_with_env` to accept owned and reference `FunctionType` as well as array pairs. This allows users to define signatures as constants. Implemented `From<([Type; $N], [Type; $M])>` for `FunctionType` to support this.
+
+### Changed
+
+- [#1865](https://github.com/wasmerio/wasmer/pull/1865) Require that implementors of `WasmerEnv` also implement `Send`, `Sync`, and `Clone`.
+- [#1851](https://github.com/wasmerio/wasmer/pull/1851) Improve test suite and documentation of the Wasmer C API
+- [#1874](https://github.com/wasmerio/wasmer/pull/1874) Set `CompilerConfig` to be owned (following wasm-c-api)
+- [#1880](https://github.com/wasmerio/wasmer/pull/1880) Remove cmake dependency for tests
+- [#1924](https://github.com/wasmerio/wasmer/pull/1924) Rename reference implementation `wasmer::Tunables` to `wasmer::BaseTunables`. Export trait `wasmer_engine::Tunables` as `wasmer::Tunables`.
+
+### Fixed
+
+- [#1865](https://github.com/wasmerio/wasmer/pull/1865) Fix memory leaks with host function environments.
+- [#1870](https://github.com/wasmerio/wasmer/pull/1870) Fixed Trap instruction address maps in Singlepass
+* [#1914](https://github.com/wasmerio/wasmer/pull/1914) Implemented `TryFrom<Bytes> for Pages` instead of `From<Bytes> for Pages` to properly handle overflow errors
+
+## 1.0.0-beta1 - 2020-12-01
+
+### Added
+
+- [#1839](https://github.com/wasmerio/wasmer/pull/1839) Added support for Metering Middleware
+- [#1837](https://github.com/wasmerio/wasmer/pull/1837) It is now possible to use exports of an `Instance` even after the `Instance` has been freed
+- [#1831](https://github.com/wasmerio/wasmer/pull/1831) Added support for Apple Silicon chips (`arm64-apple-darwin`)
+- [#1739](https://github.com/wasmerio/wasmer/pull/1739) Improved function environment setup via `WasmerEnv` proc macro.
+- [#1649](https://github.com/wasmerio/wasmer/pull/1649) Add outline of migration to 1.0.0 docs.
+
+### Changed
+
+- [#1739](https://github.com/wasmerio/wasmer/pull/1739) Environments passed to host function- must now implement the `WasmerEnv` trait. You can implement it on your existing type with `#[derive(WasmerEnv)]`.
+- [#1838](https://github.com/wasmerio/wasmer/pull/1838) Deprecate `WasiEnv::state_mut`: prefer `WasiEnv::state` instead.
+- [#1663](https://github.com/wasmerio/wasmer/pull/1663) Function environments passed to host functions now must be passed by `&` instead of `&mut`. This is a breaking change. This change fixes a race condition when a host function is called from multiple threads. If you need mutability in your environment, consider using `std::sync::Mutex` or other synchronization primitives.
+- [#1830](https://github.com/wasmerio/wasmer/pull/1830) Minimum supported Rust version bumped to 1.47.0
+- [#1810](https://github.com/wasmerio/wasmer/pull/1810) Make the `state` field of `WasiEnv` public
+
+### Fixed
+
+- [#1857](https://github.com/wasmerio/wasmer/pull/1857) Fix dynamic function with new Environment API
+- [#1855](https://github.com/wasmerio/wasmer/pull/1855) Fix memory leak when using `wat2wasm` in the C API, the function now takes its output parameter by pointer rather than returning an allocated `wasm_byte_vec_t`.
+- [#1841](https://github.com/wasmerio/wasmer/pull/1841) We will now panic when attempting to use a native function with a captured env as a host function. Previously this would silently do the wrong thing. See [#1840](https://github.com/wasmerio/wasmer/pull/1840) for info about Wasmer's support of closures as host functions.
+- [#1764](https://github.com/wasmerio/wasmer/pull/1764) Fix bug in WASI `path_rename` allowing renamed files to be 1 directory below a preopened directory.
+
+## 1.0.0-alpha5 - 2020-11-06
+
+### Added
+
+- [#1761](https://github.com/wasmerio/wasmer/pull/1761) Implement the `wasm_trap_t**` argument of `wasm_instance_new` in the Wasm C API.
+- [#1687](https://github.com/wasmerio/wasmer/pull/1687) Add basic table example; fix ownership of local memory and local table metadata in the VM.
+- [#1751](https://github.com/wasmerio/wasmer/pull/1751) Implement `wasm_trap_t` inside a function declared with `wasm_func_new_with_env` in the Wasm C API.
+- [#1741](https://github.com/wasmerio/wasmer/pull/1741) Implement `wasm_memory_type` in the Wasm C API.
+- [#1736](https://github.com/wasmerio/wasmer/pull/1736) Implement `wasm_global_type` in the Wasm C API.
+- [#1699](https://github.com/wasmerio/wasmer/pull/1699) Update `wasm.h` to its latest version.
+- [#1685](https://github.com/wasmerio/wasmer/pull/1685) Implement `wasm_exporttype_delete` in the Wasm C API.
+- [#1725](https://github.com/wasmerio/wasmer/pull/1725) Implement `wasm_func_type` in the Wasm C API.
+- [#1715](https://github.com/wasmerio/wasmer/pull/1715) Register errors from `wasm_module_serialize` in the Wasm C API.
+- [#1709](https://github.com/wasmerio/wasmer/pull/1709) Implement `wasm_module_name` and `wasm_module_set_name` in the Wasm(er) C API.
+- [#1700](https://github.com/wasmerio/wasmer/pull/1700) Implement `wasm_externtype_copy` in the Wasm C API.
+- [#1785](https://github.com/wasmerio/wasmer/pull/1785) Add more examples on the Rust API.
+- [#1783](https://github.com/wasmerio/wasmer/pull/1783) Handle initialized but empty results in `wasm_func_call` in the Wasm C API.
+- [#1780](https://github.com/wasmerio/wasmer/pull/1780) Implement new SIMD zero-extend loads in compiler-llvm.
+- [#1754](https://github.com/wasmerio/wasmer/pull/1754) Implement aarch64 ABI for compiler-llvm.
+- [#1693](https://github.com/wasmerio/wasmer/pull/1693) Add `wasmer create-exe` subcommand.
+
+### Changed
+
+- [#1772](https://github.com/wasmerio/wasmer/pull/1772) Remove lifetime parameter from `NativeFunc`.
+- [#1762](https://github.com/wasmerio/wasmer/pull/1762) Allow the `=` sign in a WASI environment variable value.
+- [#1710](https://github.com/wasmerio/wasmer/pull/1710) Memory for function call trampolines is now owned by the Artifact.
+- [#1781](https://github.com/wasmerio/wasmer/pull/1781) Cranelift upgrade to 0.67.
+- [#1777](https://github.com/wasmerio/wasmer/pull/1777) Wasmparser update to 0.65.
+- [#1775](https://github.com/wasmerio/wasmer/pull/1775) Improve LimitingTunables implementation.
+- [#1720](https://github.com/wasmerio/wasmer/pull/1720) Autodetect llvm regardless of architecture.
+
+### Fixed
+
+- [#1718](https://github.com/wasmerio/wasmer/pull/1718) Fix panic in the API in some situations when the memory's min bound was greater than the memory's max bound.
+- [#1731](https://github.com/wasmerio/wasmer/pull/1731) In compiler-llvm always load before store, to trigger any traps before any bytes are written.
+
+## 1.0.0-alpha4 - 2020-10-08
+
+### Added
+- [#1635](https://github.com/wasmerio/wasmer/pull/1635) Implement `wat2wasm` in the Wasm C API.
+- [#1636](https://github.com/wasmerio/wasmer/pull/1636) Implement `wasm_module_validate` in the Wasm C API.
+- [#1657](https://github.com/wasmerio/wasmer/pull/1657) Implement `wasm_trap_t` and `wasm_frame_t` for Wasm C API; add examples in Rust and C of exiting early with a host function.
+
+### Fixed
+- [#1690](https://github.com/wasmerio/wasmer/pull/1690) Fix `wasm_memorytype_limits` where `min` and `max` represents pages, not bytes. Additionally, fixes the max limit sentinel value.
+- [#1671](https://github.com/wasmerio/wasmer/pull/1671) Fix probestack firing inappropriately, and sometimes over/under allocating stack.
+- [#1660](https://github.com/wasmerio/wasmer/pull/1660) Fix issue preventing map-dir aliases starting with `/` from working properly.
+- [#1624](https://github.com/wasmerio/wasmer/pull/1624) Add Value::I32/Value::I64 converters from unsigned ints.
+
+### Changed
+- [#1682](https://github.com/wasmerio/wasmer/pull/1682) Improve error reporting when making a memory with invalid settings.
+- [#1691](https://github.com/wasmerio/wasmer/pull/1691) Bump minimum supported Rust version to 1.46.0
+- [#1645](https://github.com/wasmerio/wasmer/pull/1645) Move the install script to https://github.com/wasmerio/wasmer-install
+
+## 1.0.0-alpha3 - 2020-09-14
+
+### Fixed
+
+- [#1620](https://github.com/wasmerio/wasmer/pull/1620) Fix bug causing the Wapm binary to not be packaged with the release
+- [#1619](https://github.com/wasmerio/wasmer/pull/1619) Improve error message in engine-native when C compiler is missing
+
+## 1.0.0-alpha02.0 - 2020-09-11
+
+### Added
+
+- [#1566](https://github.com/wasmerio/wasmer/pull/1566) Add support for opening special Unix files to the WASI FS
+
+### Fixed
+
+- [#1602](https://github.com/wasmerio/wasmer/pull/1602) Fix panic when calling host functions with negative numbers in certain situations
+- [#1590](https://github.com/wasmerio/wasmer/pull/1590) Fix soundness issue in API of vm::Global
+
+## TODO: 1.0.0-alpha01.0
+
+- Wasmer refactor lands
+
+## 0.17.1 - 2020-06-24
+
+### Changed
+- [#1439](https://github.com/wasmerio/wasmer/pull/1439) Move `wasmer-interface-types` into its own repository
+
+### Fixed
+
+- [#1554](https://github.com/wasmerio/wasmer/pull/1554) Update supported stable Rust version to 1.45.2.
+- [#1552](https://github.com/wasmerio/wasmer/pull/1552) Disable `sigint` handler by default.
+
+## 0.17.0 - 2020-05-11
+
+### Added
+- [#1331](https://github.com/wasmerio/wasmer/pull/1331) Implement the `record` type and instrutions for WIT
+- [#1345](https://github.com/wasmerio/wasmer/pull/1345) Adding ARM testing in Azure Pipelines
+- [#1329](https://github.com/wasmerio/wasmer/pull/1329) New numbers and strings instructions for WIT
+- [#1285](https://github.com/wasmerio/wasmer/pull/1285) Greatly improve errors in `wasmer-interface-types`
+- [#1303](https://github.com/wasmerio/wasmer/pull/1303) NaN canonicalization for singlepass backend.
+- [#1313](https://github.com/wasmerio/wasmer/pull/1313) Add new high-level public API through `wasmer` crate. Includes many updates including:
+  - Minor improvement: `imports!` macro now handles no trailing comma as well as a trailing comma in namespaces and between namespaces.
+  - New methods on `Module`: `exports`, `imports`, and `custom_sections`.
+  - New way to get exports from an instance with `let func_name: Func<i32, i64> = instance.exports.get("func_name");`.
+  - Improved `Table` APIs including `set` which now allows setting functions directly.  TODO: update this more if `Table::get` gets made public in this PR
+  - TODO: finish the list of changes here
+- [#1305](https://github.com/wasmerio/wasmer/pull/1305) Handle panics from DynamicFunc.
+- [#1300](https://github.com/wasmerio/wasmer/pull/1300) Add support for multiple versions of WASI tests: wasitests now test all versions of WASI.
+- [#1292](https://github.com/wasmerio/wasmer/pull/1292) Experimental Support for Android (x86_64 and AArch64)
+
+### Fixed
+- [#1283](https://github.com/wasmerio/wasmer/pull/1283) Workaround for floating point arguments and return values in `DynamicFunc`s.
+
+### Changed
+- [#1401](https://github.com/wasmerio/wasmer/pull/1401) Make breaking change to `RuntimeError`: `RuntimeError` is now more explicit about its possible error values allowing for better insight into why a call into Wasm failed.
+- [#1382](https://github.com/wasmerio/wasmer/pull/1382) Refactored test infranstructure (part 2)
+- [#1380](https://github.com/wasmerio/wasmer/pull/1380) Refactored test infranstructure (part 1)
+- [#1357](https://github.com/wasmerio/wasmer/pull/1357) Refactored bin commands into separate files
+- [#1335](https://github.com/wasmerio/wasmer/pull/1335) Change mutability of `memory` to `const` in `wasmer_memory_data_length` in the C API
+- [#1332](https://github.com/wasmerio/wasmer/pull/1332) Add option to `CompilerConfig` to force compiler IR verification off even when `debug_assertions` are enabled. This can be used to make debug builds faster, which may be important if you're creating a library that wraps Wasmer and depend on the speed of debug builds.
+- [#1320](https://github.com/wasmerio/wasmer/pull/1320) Change `custom_sections` field in `ModuleInfo` to be more standards compliant by allowing multiple custom sections with the same name. To get the old behavior with the new API, you can add `.last().unwrap()` to accesses. For example, `module_info.custom_sections["custom_section_name"].last().unwrap()`.
+- [#1301](https://github.com/wasmerio/wasmer/pull/1301) Update supported stable Rust version to 1.41.1.
+
+## 0.16.2 - 2020-03-11
+
+### Fixed
+
+- [#1294](https://github.com/wasmerio/wasmer/pull/1294) Fix bug related to system calls in WASI that rely on reading from WasmPtrs as arrays of length 0. `WasmPtr` will now succeed on length 0 arrays again.
+
+## 0.16.1 - 2020-03-11
+
+### Fixed
+
+- [#1291](https://github.com/wasmerio/wasmer/pull/1291) Fix installation packaging script to package the `wax` command.
+
+## 0.16.0 - 2020-03-11
+
+### Added
+- [#1286](https://github.com/wasmerio/wasmer/pull/1286) Updated Windows Wasmer icons. Add wax
+- [#1284](https://github.com/wasmerio/wasmer/pull/1284) Implement string and memory instructions in `wasmer-interface-types`
+
+### Fixed
+- [#1272](https://github.com/wasmerio/wasmer/pull/1272) Fix off-by-one error bug when accessing memory with a `WasmPtr` that contains the last valid byte of memory. Also changes the behavior of `WasmPtr<T, Array>` with a length of 0 and `WasmPtr<T>` where `std::mem::size_of::<T>()` is 0 to always return `None`
+
+## 0.15.0 - 2020-03-04
+
+- [#1263](https://github.com/wasmerio/wasmer/pull/1263) Changed the behavior of some WASI syscalls to now handle preopened directories more properly. Changed default `--debug` logging to only show Wasmer-related messages.
+- [#1217](https://github.com/wasmerio/wasmer/pull/1217) Polymorphic host functions based on dynamic trampoline generation.
+- [#1252](https://github.com/wasmerio/wasmer/pull/1252) Allow `/` in wasi `--mapdir` wasm path.
+- [#1212](https://github.com/wasmerio/wasmer/pull/1212) Add support for GDB JIT debugging:
+  - Add `--generate-debug-info` and `-g` flags to `wasmer run` to generate debug information during compilation. The debug info is passed via the GDB JIT interface to a debugger to allow source-level debugging of Wasm files. Currently only available on clif-backend.
+  - Break public middleware APIs: there is now a `source_loc` parameter that should be passed through if applicable.
+  - Break compiler trait methods such as `feed_local`, `feed_event` as well as `ModuleCodeGenerator::finalize`.
+
+## 0.14.1 - 2020-02-24
+
+- [#1245](https://github.com/wasmerio/wasmer/pull/1245) Use Ubuntu 16.04 in CI so that we use an earlier version of GLIBC.
+- [#1234](https://github.com/wasmerio/wasmer/pull/1234) Check for unused excluded spectest failures.
+- [#1232](https://github.com/wasmerio/wasmer/pull/1232) `wasmer-interface-types` has a WAT decoder.
+
+## 0.14.0 - 2020-02-20
+
+- [#1233](https://github.com/wasmerio/wasmer/pull/1233) Improved Wasmer C API release artifacts.
+- [#1216](https://github.com/wasmerio/wasmer/pull/1216) `wasmer-interface-types` receives a binary encoder.
+- [#1228](https://github.com/wasmerio/wasmer/pull/1228) Singlepass cleanup: Resolve several FIXMEs and remove protect_unix.
+- [#1218](https://github.com/wasmerio/wasmer/pull/1218) Enable Cranelift verifier in debug mode. Fix bug with table indices being the wrong type.
+- [#787](https://github.com/wasmerio/wasmer/pull/787) New crate `wasmer-interface-types` to implement WebAssembly Interface Types.
+- [#1213](https://github.com/wasmerio/wasmer/pull/1213) Fixed WASI `fdstat` to detect `isatty` properly.
+- [#1192](https://github.com/wasmerio/wasmer/pull/1192) Use `ExceptionCode` for error representation.
+- [#1191](https://github.com/wasmerio/wasmer/pull/1191) Fix singlepass miscompilation on `Operator::CallIndirect`.
+- [#1180](https://github.com/wasmerio/wasmer/pull/1180) Fix compilation for target `x86_64-unknown-linux-musl`.
+- [#1170](https://github.com/wasmerio/wasmer/pull/1170) Improve the WasiFs builder API with convenience methods for overriding stdin, stdout, and stderr as well as a new sub-builder for controlling the permissions and properties of preopened directories.  Also breaks that implementations of `WasiFile` must be `Send` -- please file an issue if this change causes you any issues.
+- [#1161](https://github.com/wasmerio/wasmer/pull/1161) Require imported functions to be `Send`. This is a breaking change that fixes a soundness issue in the API.
+- [#1140](https://github.com/wasmerio/wasmer/pull/1140) Use [`blake3`](https://github.com/BLAKE3-team/BLAKE3) as default hashing algorithm for caching.
+- [#1129](https://github.com/wasmerio/wasmer/pull/1129) Standard exception types for singlepass backend.
+
+## 0.13.1 - 2020-01-16
+- Fix bug in wapm related to the `package.wasmer_extra_flags` entry in the manifest
+
+## 0.13.0 - 2020-01-15
+
+Special thanks to [@repi](https://github.com/repi) and [@srenatus](https://github.com/srenatus) for their contributions!
+
+- [#1153](https://github.com/wasmerio/wasmer/pull/1153) Added Wasmex, an Elixir language integration, to the README
+- [#1133](https://github.com/wasmerio/wasmer/pull/1133) New `wasmer_trap` function in the C API, to properly error from within a host function
+- [#1147](https://github.com/wasmerio/wasmer/pull/1147) Remove `log` and `trace` macros from `wasmer-runtime-core`, remove `debug` and `trace` features from `wasmer-*` crates, use the `log` crate for logging and use `fern` in the Wasmer CLI binary to output log messages.  Colorized output will be enabled automatically if printing to a terminal, to force colorization on or off, set the `WASMER_COLOR` environment variable to `true` or `false`.
+- [#1128](https://github.com/wasmerio/wasmer/pull/1128) Fix a crash when a host function is missing and the `allow_missing_functions` flag is enabled
+- [#1099](https://github.com/wasmerio/wasmer/pull/1099) Remove `backend::Backend` from `wasmer_runtime_core`
+- [#1097](https://github.com/wasmerio/wasmer/pull/1097) Move inline breakpoint outside of runtime backend
+- [#1095](https://github.com/wasmerio/wasmer/pull/1095) Update to cranelift 0.52.
+- [#1092](https://github.com/wasmerio/wasmer/pull/1092) Add `get_utf8_string_with_nul` to `WasmPtr` to read nul-terminated strings from memory.
+- [#1071](https://github.com/wasmerio/wasmer/pull/1071) Add support for non-trapping float-to-int conversions, enabled by default.
+
+## 0.12.0 - 2019-12-18
+
+Special thanks to [@ethanfrey](https://github.com/ethanfrey), [@AdamSLevy](https://github.com/AdamSLevy), [@Jasper-Bekkers](https://github.com/Jasper-Bekkers), [@srenatus](https://github.com/srenatus) for their contributions!
+
+- [#1078](https://github.com/wasmerio/wasmer/pull/1078) Increase the maximum number of parameters `Func` can take
+- [#1062](https://github.com/wasmerio/wasmer/pull/1062) Expose some opt-in Emscripten functions to the C API
+- [#1032](https://github.com/wasmerio/wasmer/pull/1032) Change the signature of the Emscripten `abort` function to work with Emscripten 1.38.30
+- [#1060](https://github.com/wasmerio/wasmer/pull/1060) Test the capi with all the backends
+- [#1069](https://github.com/wasmerio/wasmer/pull/1069) Add function `get_memory_and_data` to `Ctx` to help prevent undefined behavior and mutable aliasing. It allows accessing memory while borrowing data mutably for the `Ctx` lifetime. This new function is now being used in `wasmer-wasi`.
+- [#1058](https://github.com/wasmerio/wasmer/pull/1058) Fix minor panic issue when `wasmer::compile_with` called with llvm backend.
+- [#858](https://github.com/wasmerio/wasmer/pull/858) Minor panic fix when wasmer binary with `loader` option run a module without exported `_start` function.
+- [#1056](https://github.com/wasmerio/wasmer/pull/1056) Improved `--invoke` args parsing (supporting `i32`, `i64`, `f32` and `f32`) in Wasmer CLI
+- [#1054](https://github.com/wasmerio/wasmer/pull/1054) Improve `--invoke` output in Wasmer CLI
+- [#1053](https://github.com/wasmerio/wasmer/pull/1053) For RuntimeError and breakpoints, use Box<Any + Send> instead of Box<Any>.
+- [#1052](https://github.com/wasmerio/wasmer/pull/1052) Fix minor panic and improve Error handling in singlepass backend.
+- [#1050](https://github.com/wasmerio/wasmer/pull/1050) Attach C & C++ headers to releases.
+- [#1033](https://github.com/wasmerio/wasmer/pull/1033) Set cranelift backend as default compiler backend again, require at least one backend to be enabled for Wasmer CLI
+- [#1044](https://github.com/wasmerio/wasmer/pull/1044) Enable AArch64 support in the LLVM backend.
+- [#1030](https://github.com/wasmerio/wasmer/pull/1030) Ability to generate `ImportObject` for a specific version WASI version with the C API.
+- [#1028](https://github.com/wasmerio/wasmer/pull/1028) Introduce strict/non-strict modes for `get_wasi_version`
+- [#1029](https://github.com/wasmerio/wasmer/pull/1029) Add the “floating” `WasiVersion::Latest` version.
+- [#1006](https://github.com/wasmerio/wasmer/pull/1006) Fix minor panic issue when `wasmer::compile_with` called with llvm backend
+- [#1009](https://github.com/wasmerio/wasmer/pull/1009) Enable LLVM verifier for all tests, add new llvm-backend-tests crate.
+- [#1022](https://github.com/wasmerio/wasmer/pull/1022) Add caching support for Singlepass backend.
+- [#1004](https://github.com/wasmerio/wasmer/pull/1004) Add the Auto backend to enable to adapt backend usage depending on wasm file executed.
+- [#1068](https://github.com/wasmerio/wasmer/pull/1068) Various cleanups for the singlepass backend on AArch64.
+
+## 0.11.0 - 2019-11-22
+
+- [#713](https://github.com/wasmerio/wasmer/pull/713) Add AArch64 support for singlepass.
+- [#995](https://github.com/wasmerio/wasmer/pull/995) Detect when a global is read without being initialized (emit a proper error instead of panicking)
+- [#996](https://github.com/wasmerio/wasmer/pull/997) Refactored spectests, emtests and wasitests to use default compiler logic
+- [#992](https://github.com/wasmerio/wasmer/pull/992) Updates WAPM version to 0.4.1, fix arguments issue introduced in #990
+- [#990](https://github.com/wasmerio/wasmer/pull/990) Default wasmer CLI to `run`.  Wasmer will now attempt to parse unrecognized command line options as if they were applied to the run command: `wasmer mywasm.wasm --dir=.` now works!
+- [#987](https://github.com/wasmerio/wasmer/pull/987) Fix `runtime-c-api` header files when compiled by gnuc.
+- [#957](https://github.com/wasmerio/wasmer/pull/957) Change the meaning of `wasmer_wasi::is_wasi_module` to detect any type of WASI module, add support for new wasi snapshot_preview1
+- [#934](https://github.com/wasmerio/wasmer/pull/934) Simplify float expressions in the LLVM backend.
+
+## 0.10.2 - 2019-11-18
+
+- [#968](https://github.com/wasmerio/wasmer/pull/968) Added `--invoke` option to the command
+- [#964](https://github.com/wasmerio/wasmer/pull/964) Enable cross-compilation for specific target
+- [#971](https://github.com/wasmerio/wasmer/pull/971) In LLVM backend, use unaligned loads and stores for non-atomic accesses to wasmer memory.
+- [#960](https://github.com/wasmerio/wasmer/pull/960) Fix `runtime-c-api` header files when compiled by clang.
+- [#925](https://github.com/wasmerio/wasmer/pull/925) Host functions can be closures with a captured environment.
+- [#917](https://github.com/wasmerio/wasmer/pull/917) Host functions (aka imported functions) may not have `&mut vm::Ctx` as first argument, i.e. the presence of the `&mut vm::Ctx` argument is optional.
+- [#915](https://github.com/wasmerio/wasmer/pull/915) All backends share the same definition of `Trampoline` (defined in `wasmer-runtime-core`).
+
+## 0.10.1 - 2019-11-11
+
+- [#952](https://github.com/wasmerio/wasmer/pull/952) Use C preprocessor to properly hide trampoline functions on Windows and non-x86_64 targets.
+
+## 0.10.0 - 2019-11-11
+
+Special thanks to [@newpavlov](https://github.com/newpavlov) and [@Maxgy](https://github.com/Maxgy) for their contributions!
+
+- [#942](https://github.com/wasmerio/wasmer/pull/942) Deny missing docs in runtime core and add missing docs
+- [#939](https://github.com/wasmerio/wasmer/pull/939) Fix bug causing attempts to append to files with WASI to delete the contents of the file
+- [#940](https://github.com/wasmerio/wasmer/pull/940) Update supported Rust version to 1.38+
+- [#923](https://github.com/wasmerio/wasmer/pull/923) Fix memory leak in the C API caused by an incorrect cast in `wasmer_trampoline_buffer_destroy`
+- [#921](https://github.com/wasmerio/wasmer/pull/921) In LLVM backend, annotate all memory accesses with TBAA metadata.
+- [#883](https://github.com/wasmerio/wasmer/pull/883) Allow floating point operations to have arbitrary inputs, even including SNaNs.
+- [#856](https://github.com/wasmerio/wasmer/pull/856) Expose methods in the runtime C API to get a WASI import object
+
+## 0.9.0 - 2019-10-23
+
+Special thanks to @alocquet for their contributions!
+
+- [#898](https://github.com/wasmerio/wasmer/pull/898) State tracking is now disabled by default in the LLVM backend. It can be enabled with `--track-state`.
+- [#861](https://github.com/wasmerio/wasmer/pull/861) Add descriptions to `unimplemented!` macro in various places
+- [#897](https://github.com/wasmerio/wasmer/pull/897) Removes special casing of stdin, stdout, and stderr in WASI.  Closing these files now works.  Removes `stdin`, `stdout`, and `stderr` from `WasiFS`, replaced by the methods `stdout`, `stdout_mut`, and so on.
+- [#863](https://github.com/wasmerio/wasmer/pull/863) Fix min and max for cases involving NaN and negative zero when using the LLVM backend.
+
+## 0.8.0 - 2019-10-02
+
+Special thanks to @jdanford for their contributions!
+
+- [#850](https://github.com/wasmerio/wasmer/pull/850) New `WasiStateBuilder` API. small, add misc. breaking changes to existing API (for example, changing the preopen dirs arg on `wasi::generate_import_object` from `Vec<String>` to `Vec<Pathbuf>`)
+- [#852](https://github.com/wasmerio/wasmer/pull/852) Make minor grammar/capitalization fixes to README.md
+- [#841](https://github.com/wasmerio/wasmer/pull/841) Slightly improve rustdoc documentation and small updates to outdated info in readme files
+- [#836](https://github.com/wasmerio/wasmer/pull/836) Update Cranelift fork version to `0.44.0`
+- [#839](https://github.com/wasmerio/wasmer/pull/839) Change supported version to stable Rust 1.37+
+- [#834](https://github.com/wasmerio/wasmer/pull/834) Fix panic when unwraping `wasmer` arguments
+- [#835](https://github.com/wasmerio/wasmer/pull/835) Add parallel execution example (independent instances created from the same `ImportObject` and `Module` run with rayon)
+- [#834](https://github.com/wasmerio/wasmer/pull/834) Fix panic when parsing numerical arguments for no-ABI targets run with the wasmer binary
+- [#833](https://github.com/wasmerio/wasmer/pull/833) Add doc example of using ImportObject's new `maybe_with_namespace` method
+- [#832](https://github.com/wasmerio/wasmer/pull/832) Delete unused runtime ABI
+- [#809](https://github.com/wasmerio/wasmer/pull/809) Fix bugs leading to panics in `LocalBacking`.
+- [#831](https://github.com/wasmerio/wasmer/pull/831) Add support for atomic operations, excluding wait and notify, to singlepass.
+- [#822](https://github.com/wasmerio/wasmer/pull/822) Update Cranelift fork version to `0.43.1`
+- [#829](https://github.com/wasmerio/wasmer/pull/829) Fix deps on `make bench-*` commands; benchmarks don't compile other backends now
+- [#807](https://github.com/wasmerio/wasmer/pull/807) Implement Send for `Instance`, breaking change on `ImportObject`, remove method `get_namespace` replaced with `with_namespace` and `maybe_with_namespace`
+- [#817](https://github.com/wasmerio/wasmer/pull/817) Add document for tracking features across backends and language integrations, [docs/feature_matrix.md]
+- [#823](https://github.com/wasmerio/wasmer/issues/823) Improved Emscripten / WASI integration
+- [#821](https://github.com/wasmerio/wasmer/issues/821) Remove patch version on most deps Cargo manifests.  This gives Wasmer library users more control over which versions of the deps they use.
+- [#820](https://github.com/wasmerio/wasmer/issues/820) Remove null-pointer checks in `WasmPtr` from runtime-core, re-add them in Emscripten
+- [#803](https://github.com/wasmerio/wasmer/issues/803) Add method to `Ctx` to invoke functions by their `TableIndex`
+- [#790](https://github.com/wasmerio/wasmer/pull/790) Fix flaky test failure with LLVM, switch to large code model.
+- [#788](https://github.com/wasmerio/wasmer/pull/788) Use union merge on the changelog file.
+- [#785](https://github.com/wasmerio/wasmer/pull/785) Include Apache license file for spectests.
+- [#786](https://github.com/wasmerio/wasmer/pull/786) In the LLVM backend, lower atomic wasm operations to atomic machine instructions.
+- [#784](https://github.com/wasmerio/wasmer/pull/784) Fix help string for wasmer run.
+
+## 0.7.0 - 2019-09-12
+
+Special thanks to @YaronWittenstein @penberg for their contributions.
+
+- [#776](https://github.com/wasmerio/wasmer/issues/776) Allow WASI preopened fds to be closed
+- [#774](https://github.com/wasmerio/wasmer/issues/774) Add more methods to the `WasiFile` trait
+- [#772](https://github.com/wasmerio/wasmer/issues/772) [#770](https://github.com/wasmerio/wasmer/issues/770) Handle more internal failures by passing back errors
+- [#756](https://github.com/wasmerio/wasmer/issues/756) Allow NULL parameter and 0 arity in `wasmer_export_func_call` C API
+- [#747](https://github.com/wasmerio/wasmer/issues/747) Return error instead of panicking on traps when using the Wasmer binary
+- [#741](https://github.com/wasmerio/wasmer/issues/741) Add validate Wasm fuzz target
+- [#733](https://github.com/wasmerio/wasmer/issues/733) Remove dependency on compiler backends for `middleware-common`
+- [#732](https://github.com/wasmerio/wasmer/issues/732) [#731](https://github.com/wasmerio/wasmer/issues/731) WASI bug fixes and improvements
+- [#726](https://github.com/wasmerio/wasmer/issues/726) Add serialization and deserialization for Wasi State
+- [#716](https://github.com/wasmerio/wasmer/issues/716) Improve portability of install script
+- [#714](https://github.com/wasmerio/wasmer/issues/714) Add Code of Conduct
+- [#708](https://github.com/wasmerio/wasmer/issues/708) Remove unconditional dependency on Cranelift in the C API
+- [#703](https://github.com/wasmerio/wasmer/issues/703) Fix compilation on AArch64 Linux
+- [#702](https://github.com/wasmerio/wasmer/issues/702) Add SharedMemory to Wasmer. Add `--enable-threads` flag, add partial implementation of atomics to LLVM backend.
+- [#698](https://github.com/wasmerio/wasmer/issues/698) [#690](https://github.com/wasmerio/wasmer/issues/690) [#687](https://github.com/wasmerio/wasmer/issues/690) Fix panics in Emscripten
+- [#689](https://github.com/wasmerio/wasmer/issues/689) Replace `wasmer_runtime_code::memory::Atomic` with `std::sync::atomic` atomics, changing its interface
+- [#680](https://github.com/wasmerio/wasmer/issues/680) [#673](https://github.com/wasmerio/wasmer/issues/673) [#669](https://github.com/wasmerio/wasmer/issues/669) [#660](https://github.com/wasmerio/wasmer/issues/660) [#659](https://github.com/wasmerio/wasmer/issues/659) Misc. runtime and singlepass fixes
+- [#677](https://github.com/wasmerio/wasmer/issues/677) [#675](https://github.com/wasmerio/wasmer/issues/675) [#674](https://github.com/wasmerio/wasmer/issues/674) LLVM backend fixes and improvements
+- [#671](https://github.com/wasmerio/wasmer/issues/671) Implement fs polling in `wasi::poll_oneoff` for Unix-like platforms
+- [#656](https://github.com/wasmerio/wasmer/issues/656) Move CI to Azure Pipelines
+- [#650](https://github.com/wasmerio/wasmer/issues/650) Implement `wasi::path_rename`, improve WASI FS public api, and allow open files to exist even when the underlying file is deleted
+- [#643](https://github.com/wasmerio/wasmer/issues/643) Implement `wasi::path_symlink` and improve WASI FS public api IO error reporting
+- [#608](https://github.com/wasmerio/wasmer/issues/608) Implement wasi syscalls `fd_allocate`, `fd_sync`, `fd_pread`, `path_link`, `path_filestat_set_times`; update WASI fs API in a WIP way; reduce coupling of WASI code to host filesystem; make debug messages from WASI more readable; improve rights-checking when calling syscalls; implement reference counting on inodes; misc bug fixes and improvements
+- [#616](https://github.com/wasmerio/wasmer/issues/616) Create the import object separately from instance instantiation in `runtime-c-api`
+- [#620](https://github.com/wasmerio/wasmer/issues/620) Replace one `throw()` with `noexcept` in llvm backend
+- [#618](https://github.com/wasmerio/wasmer/issues/618) Implement `InternalEvent::Breakpoint` in the llvm backend to allow metering in llvm
+- [#615](https://github.com/wasmerio/wasmer/issues/615) Eliminate `FunctionEnvironment` construction in `feed_event()` speeding up to 70% of compilation in clif
+- [#609](https://github.com/wasmerio/wasmer/issues/609) Update dependencies
+- [#602](https://github.com/wasmerio/wasmer/issues/602) C api extract instance context from instance
+- [#590](https://github.com/wasmerio/wasmer/issues/590) Error visibility changes in wasmer-c-api
+- [#589](https://github.com/wasmerio/wasmer/issues/589) Make `wasmer_byte_array` fields `public` in wasmer-c-api
+
+## 0.6.0 - 2019-07-31
+- [#603](https://github.com/wasmerio/wasmer/pull/603) Update Wapm-cli, bump version numbers
+- [#595](https://github.com/wasmerio/wasmer/pull/595) Add unstable public API for interfacing with the WASI file system in plugin-like usecases
+- [#598](https://github.com/wasmerio/wasmer/pull/598) LLVM Backend is now supported in Windows
+- [#599](https://github.com/wasmerio/wasmer/pull/599) Fix llvm backend failures in fat spec tests and simd_binaryen spec test.
+- [#579](https://github.com/wasmerio/wasmer/pull/579) Fix bug in caching with LLVM and Singlepass backends.
+  Add `default-backend-singlepass`, `default-backend-llvm`, and `default-backend-cranelift` features to `wasmer-runtime`
+  to control the `default_compiler()` function (this is a breaking change).  Add `compiler_for_backend` function in `wasmer-runtime`
+- [#561](https://github.com/wasmerio/wasmer/pull/561) Call the `data_finalizer` field on the `Ctx`
+- [#576](https://github.com/wasmerio/wasmer/pull/576) fix `Drop` of uninit `Ctx`
+- [#542](https://github.com/wasmerio/wasmer/pull/542) Add SIMD support to Wasmer (LLVM backend only)
+  - Updates LLVM to version 8.0
+
+## 0.5.7 - 2019-07-23
+- [#575](https://github.com/wasmerio/wasmer/pull/575) Prepare for release; update wapm to 0.3.6
+- [#555](https://github.com/wasmerio/wasmer/pull/555) WASI filesystem rewrite.  Major improvements
+  - adds virtual root showing all preopened directories
+  - improved sandboxing and code-reuse
+  - symlinks work in a lot more situations
+  - many misc. improvements to most syscalls touching the filesystem
+
+## 0.5.6 - 2019-07-16
+- [#565](https://github.com/wasmerio/wasmer/pull/565) Update wapm and bump version to 0.5.6
+- [#563](https://github.com/wasmerio/wasmer/pull/563) Improve wasi testing infrastructure
+  - fixes arg parsing from comments & fixes the mapdir test to have the native code doing the same thing as the WASI code
+  - makes wasitests-generate output stdout/stderr by default & adds function to print stdout and stderr for a command if it fails
+  - compiles wasm with size optimizations & strips generated wasm with wasm-strip
+- [#554](https://github.com/wasmerio/wasmer/pull/554) Finish implementation of `wasi::fd_seek`, fix bug in filestat
+- [#550](https://github.com/wasmerio/wasmer/pull/550) Fix singlepass compilation error with `imul` instruction
+
+
+## 0.5.5 - 2019-07-10
+- [#541](https://github.com/wasmerio/wasmer/pull/541) Fix dependency graph by making separate test crates; ABI implementations should not depend on compilers. Add Cranelift fork as git submodule of clif-backend
+- [#537](https://github.com/wasmerio/wasmer/pull/537) Add hidden flag (`--cache-key`) to use prehashed key into the compiled wasm cache and change compiler backend-specific caching to use directories
+- [#536](https://github.com/wasmerio/wasmer/pull/536) ~Update cache to use compiler backend name in cache key~
+
+## 0.5.4 - 2019-07-06
+- [#529](https://github.com/wasmerio/wasmer/pull/529) Updates the Wasm Interface library, which is used by wapm, with bug fixes and error message improvements
+
+## 0.5.3 - 2019-07-03
+- [#523](https://github.com/wasmerio/wasmer/pull/523) Update wapm version to fix bug related to signed packages in the global namespace and locally-stored public keys
+
+## 0.5.2 - 2019-07-02
+- [#516](https://github.com/wasmerio/wasmer/pull/516) Add workaround for singlepass miscompilation on GetLocal
+- [#521](https://github.com/wasmerio/wasmer/pull/521) Update Wapm-cli, bump version numbers
+- [#518](https://github.com/wasmerio/wasmer/pull/518) Update Cranelift and WasmParser
+- [#514](https://github.com/wasmerio/wasmer/pull/514) [#519](https://github.com/wasmerio/wasmer/pull/519) Improved Emscripten network related calls, added a null check to `WasmPtr`
+- [#515](https://github.com/wasmerio/wasmer/pull/515) Improved Emscripten dyncalls
+- [#513](https://github.com/wasmerio/wasmer/pull/513) Fix emscripten lseek implementation.
+- [#510](https://github.com/wasmerio/wasmer/pull/510) Simplify construction of floating point constants in LLVM backend. Fix LLVM assertion failure due to definition of %ctx.
+
+## 0.5.1 - 2019-06-24
+- [#508](https://github.com/wasmerio/wasmer/pull/508) Update wapm version, includes bug fixes
+
+## 0.5.0 - 2019-06-17
+
+- [#471](https://github.com/wasmerio/wasmer/pull/471) Added missing functions to run Python. Improved Emscripten bindings
+- [#494](https://github.com/wasmerio/wasmer/pull/494) Remove deprecated type aliases from libc in the runtime C API
+- [#493](https://github.com/wasmerio/wasmer/pull/493) `wasmer_module_instantiate` has better error messages in the runtime C API
+- [#474](https://github.com/wasmerio/wasmer/pull/474) Set the install name of the dylib to `@rpath`
+- [#490](https://github.com/wasmerio/wasmer/pull/490) Add MiddlewareChain and StreamingCompiler to runtime
+- [#487](https://github.com/wasmerio/wasmer/pull/487) Fix stack offset check in singlepass backend
+- [#450](https://github.com/wasmerio/wasmer/pull/450) Added Metering
+- [#481](https://github.com/wasmerio/wasmer/pull/481) Added context trampoline into runtime
+- [#484](https://github.com/wasmerio/wasmer/pull/484) Fix bugs in emscripten socket syscalls
+- [#476](https://github.com/wasmerio/wasmer/pull/476) Fix bug with wasi::environ_get, fix off by one error in wasi::environ_sizes_get
+- [#470](https://github.com/wasmerio/wasmer/pull/470) Add mapdir support to Emscripten, implement getdents for Unix
+- [#467](https://github.com/wasmerio/wasmer/pull/467) `wasmer_instantiate` returns better error messages in the runtime C API
+- [#463](https://github.com/wasmerio/wasmer/pull/463) Fix bug in WASI path_open allowing one level above preopened dir to be accessed
+- [#461](https://github.com/wasmerio/wasmer/pull/461) Prevent passing negative lengths in various places in the runtime C API
+- [#459](https://github.com/wasmerio/wasmer/pull/459) Add monotonic and real time clocks for wasi on windows
+- [#447](https://github.com/wasmerio/wasmer/pull/447) Add trace macro (`--features trace`) for more verbose debug statements
+- [#451](https://github.com/wasmerio/wasmer/pull/451) Add `--mapdir=src:dest` flag to rename host directories in the guest context
+- [#457](https://github.com/wasmerio/wasmer/pull/457) Implement file metadata for WASI, fix bugs in WASI clock code for Unix platforms
+
+## 0.4.2 - 2019-05-16
+
+- [#416](https://github.com/wasmerio/wasmer/pull/416) Remote code loading framework
+- [#449](https://github.com/wasmerio/wasmer/pull/449) Fix bugs: opening host files in filestat and opening with write permissions unconditionally in path_open
+- [#442](https://github.com/wasmerio/wasmer/pull/442) Misc. WASI FS fixes and implement readdir
+- [#440](https://github.com/wasmerio/wasmer/pull/440) Fix type mismatch between `wasmer_instance_call` and `wasmer_export_func_*_arity` functions in the runtime C API.
+- [#269](https://github.com/wasmerio/wasmer/pull/269) Add better runtime docs
+- [#432](https://github.com/wasmerio/wasmer/pull/432) Fix returned value of `wasmer_last_error_message` in the runtime C API
+- [#429](https://github.com/wasmerio/wasmer/pull/429) Get wasi::path_filestat_get working for some programs; misc. minor WASI FS improvements
+- [#413](https://github.com/wasmerio/wasmer/pull/413) Update LLVM backend to use new parser codegen traits
+
+## 0.4.1 - 2019-05-06
+
+- [#426](https://github.com/wasmerio/wasmer/pull/426) Update wapm-cli submodule, bump version to 0.4.1
+- [#422](https://github.com/wasmerio/wasmer/pull/422) Improved Emscripten functions to run optipng and pngquant compiled to wasm
+- [#409](https://github.com/wasmerio/wasmer/pull/409) Improved Emscripten functions to run JavascriptCore compiled to wasm
+- [#399](https://github.com/wasmerio/wasmer/pull/399) Add example of using a plugin extended from WASI
+- [#397](https://github.com/wasmerio/wasmer/pull/397) Fix WASI fs abstraction to work on Windows
+- [#390](https://github.com/wasmerio/wasmer/pull/390) Pin released wapm version and add it as a git submodule
+- [#408](https://github.com/wasmerio/wasmer/pull/408) Add images to windows installer and update installer to add wapm bin directory to path
+
+## 0.4.0 - 2019-04-23
+
+- [#383](https://github.com/wasmerio/wasmer/pull/383) Hook up wasi exit code to wasmer cli.
+- [#382](https://github.com/wasmerio/wasmer/pull/382) Improve error message on `--backend` flag to only suggest currently enabled backends
+- [#381](https://github.com/wasmerio/wasmer/pull/381) Allow retrieving propagated user errors.
+- [#379](https://github.com/wasmerio/wasmer/pull/379) Fix small return types from imported functions.
+- [#371](https://github.com/wasmerio/wasmer/pull/371) Add more Debug impl for WASI types
+- [#368](https://github.com/wasmerio/wasmer/pull/368) Fix issue with write buffering
+- [#343](https://github.com/wasmerio/wasmer/pull/343) Implement preopened files for WASI and fix aligment issue when accessing WASI memory
+- [#367](https://github.com/wasmerio/wasmer/pull/367) Add caching support to the LLVM backend.
+- [#366](https://github.com/wasmerio/wasmer/pull/366) Remove `UserTrapper` trait to fix [#365](https://github.com/wasmerio/wasmer/issues/365).
+- [#348](https://github.com/wasmerio/wasmer/pull/348) Refactor internal runtime ↔️ backend abstraction.
+- [#355](https://github.com/wasmerio/wasmer/pull/355) Misc changes to `Cargo.toml`s for publishing
+- [#352](https://github.com/wasmerio/wasmer/pull/352) Bump version numbers to 0.3.0
+- [#351](https://github.com/wasmerio/wasmer/pull/351) Add hidden option to specify wasm program name (can be used to improve error messages)
+- [#350](https://github.com/wasmerio/wasmer/pull/350) Enforce that CHANGELOG.md is updated through CI.
+- [#349](https://github.com/wasmerio/wasmer/pull/349) Add [CHANGELOG.md](https://github.com/wasmerio/wasmer/blob/master/CHANGELOG.md).
+
+## 0.3.0 - 2019-04-12
+
+- [#276](https://github.com/wasmerio/wasmer/pull/276) [#288](https://github.com/wasmerio/wasmer/pull/288) [#344](https://github.com/wasmerio/wasmer/pull/344) Use new singlepass backend (with the `--backend=singlepass` when running Wasmer)
+- [#338](https://github.com/wasmerio/wasmer/pull/338) Actually catch traps/panics/etc when using a typed func.
+- [#325](https://github.com/wasmerio/wasmer/pull/325) Fixed func_index in debug mode
+- [#323](https://github.com/wasmerio/wasmer/pull/323) Add validate subcommand to validate Wasm files
+- [#321](https://github.com/wasmerio/wasmer/pull/321) Upgrade to Cranelift 0.3.0
+- [#319](https://github.com/wasmerio/wasmer/pull/319) Add Export and GlobalDescriptor to Runtime API
+- [#310](https://github.com/wasmerio/wasmer/pull/310) Cleanup warnings
+- [#299](https://github.com/wasmerio/wasmer/pull/299) [#300](https://github.com/wasmerio/wasmer/pull/300) [#301](https://github.com/wasmerio/wasmer/pull/301) [#303](https://github.com/wasmerio/wasmer/pull/303) [#304](https://github.com/wasmerio/wasmer/pull/304) [#305](https://github.com/wasmerio/wasmer/pull/305) [#306](https://github.com/wasmerio/wasmer/pull/306) [#307](https://github.com/wasmerio/wasmer/pull/307) Add support for WASI 🎉
+- [#286](https://github.com/wasmerio/wasmer/pull/286) Add extend to imports
+- [#278](https://github.com/wasmerio/wasmer/pull/278) Add versioning to cache
+- [#250](https://github.com/wasmerio/wasmer/pull/250) Setup bors